--- conflicted
+++ resolved
@@ -1706,8 +1706,9 @@
             wait_for_value_future()
             # Ensure that we have the attribute on this module. Otherwise, the test could fail due to a caller-side pickling error.
             self.assertTrue(hasattr(this_module, "foo_add"))
-<<<<<<< HEAD
-            with self.assertRaisesRegex(Exception, "AttributeError"):
+            with self.assertRaisesRegex(
+                AttributeError, "RPC pickler does not serialize"
+            ):
                 rpc.rpc_sync(callee_worker, foo_add, args=())
         self.assertTrue(torch.distributed.rpc.api._default_pickler is _internal_rpc_pickler)
 
@@ -1729,10 +1730,4 @@
             return rref_var.to_here()
 
         res = rref_tensor_to_here(rref_var)
-        self.assertEqual(res, torch.ones(2, 2) + 1)
-=======
-            with self.assertRaisesRegex(
-                AttributeError, "RPC pickler does not serialize"
-            ):
-                rpc.rpc_sync(callee_worker, foo_add, args=())
->>>>>>> e54d9545
+        self.assertEqual(res, torch.ones(2, 2) + 1)