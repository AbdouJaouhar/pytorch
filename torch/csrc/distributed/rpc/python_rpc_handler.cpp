--- conflicted
+++ resolved
@@ -1,8 +1,5 @@
 #include <torch/csrc/distributed/rpc/python_rpc_handler.h>
-<<<<<<< HEAD
-=======
 #include <torch/csrc/distributed/rpc/rpc_agent.h>
->>>>>>> a392289a
 #include <torch/csrc/jit/pybind_utils.h>
 
 namespace torch {
@@ -51,12 +48,9 @@
   pyLoadReturnValue_ = getFunction(module, "_load_return_value");
   pySerialize_ = getFunction(module, "serialize");
   pyHandleException_ = getFunction(module, "_handle_exception");
-<<<<<<< HEAD
+  jitCompilationUnit_ = torch::jit::get_python_cu();
   typeParser_ = std::make_shared<jit::script::ScriptTypeParser>(
                     std::make_shared<PythonTypeResolver>());
-=======
-  jitCompilationUnit_ = torch::jit::get_python_cu();
->>>>>>> a392289a
 }
 
 void PythonRpcHandler::cleanup() {
