#include <torch/csrc/python_headers.h>

#include <torch/csrc/distributed/rpc/process_group_agent.h>
#include <torch/csrc/distributed/rpc/py_rref.h>
#include <torch/csrc/distributed/rpc/python_functions.h>
#include <torch/csrc/distributed/rpc/python_rpc_handler.h>
#include <torch/csrc/distributed/rpc/rpc_agent.h>
#include <torch/csrc/distributed/rpc/rref_context.h>
#include <torch/csrc/distributed/rpc/torchscript_functions.h>
#include <torch/csrc/distributed/rpc/types.h>
#include <torch/csrc/jit/pybind_utils.h>
#include <torch/csrc/utils/object_ptr.h>
#include <torch/csrc/utils/pybind.h>
#include <torch/types.h>

#include <pybind11/chrono.h>
#include <pybind11/operators.h>

namespace torch {
namespace distributed {
namespace rpc {

namespace {

template <typename T>
using shared_ptr_class_ = py::class_<T, std::shared_ptr<T>>;

PyObject* rpc_init(PyObject* /* unused */) {
  auto rpc_module =
      THPObjectPtr(PyImport_ImportModule("torch.distributed.rpc"));
  if (!rpc_module) {
    throw python_error();
  }

  auto module = py::handle(rpc_module).cast<py::module>();

  auto rpcBackendOptions =
      shared_ptr_class_<RpcBackendOptions>(
          module,
          "RpcBackendOptions",
          R"(A structure encapsulating the options passed into the RPC backend.
            An instance of this class can be passed in to :meth:`~torch.distributed.rpc.init_rpc`
            in order to initialize RPC with specific configurations, such as the
             RPC timeout and init_method to be used. )")
          .def_readwrite(
              "rpc_timeout",
              &RpcBackendOptions::rpcTimeout,
              R"(A `datetime.timedelta` indicating the timeout to use for all RPCs.
                If an RPC does not complete in this timeframe, it will complete
                with an exception indicating that it has timed out.)")
          .def_readwrite(
              "init_method",
              &RpcBackendOptions::initMethod,
              R"(URL specifying how to initialize the process group.
                Default is env://)");

  auto workerInfo =
      shared_ptr_class_<WorkerInfo>(
          module,
          "WorkerInfo",
          R"(A structure that encapsulates information of a worker in the system.
            Contains the name and ID of the worker. This class is not meant to
            be constructed directly, rather, an instance can be retrieved
            through :meth:`~torch.distributed.rpc.get_worker_info` and the
            result can be passed in to functions such as
            :meth:`~torch.distributed.rpc.rpc_sync`, :class:`~torch.distributed.rpc.rpc_async`,
            :meth:`~torch.distributed.rpc.remote` to avoid copying a string on
            every invocation.)")
          .def(
              py::init<std::string, worker_id_t>(),
              py::arg("name"),
              py::arg("id"))
          .def_readonly(
              "name", &WorkerInfo::name_, R"(The name of the worker.)")
          .def_readonly(
              "id",
              &WorkerInfo::id_,
              R"(Globally unique id to identify the worker.)")
          .def("__eq__", &WorkerInfo::operator==, py::is_operator())
          // pybind11 suggests the syntax  .def(hash(py::self)), with the
          // unqualified "hash" function call. However the
          // argument-dependent lookup for the function "hash" doesn't get
          // triggered in this context because it conflicts with the struct
          // torch::hash, so  we need to use the qualified name
          // py::detail::hash, which unfortunately is in a detail namespace.
          .def(py::detail::hash(py::self));

  auto rpcAgent =
      shared_ptr_class_<RpcAgent>(module, "RpcAgent")
          .def(
              "join", &RpcAgent::join, py::call_guard<py::gil_scoped_release>())
          .def(
              "sync", &RpcAgent::sync, py::call_guard<py::gil_scoped_release>())
          .def(
              "get_worker_infos",
              &RpcAgent::getWorkerInfos,
              py::call_guard<py::gil_scoped_release>())
          .def(
              "get_debug_info",
              &RpcAgent::getDebugInfo,
              py::call_guard<py::gil_scoped_release>())
          .def(
              "enable_gil_profiling",
              &RpcAgent::enableGILProfiling,
              py::call_guard<py::gil_scoped_release>())
          .def(
              "get_metrics",
              &RpcAgent::getMetrics,
              py::call_guard<py::gil_scoped_release>());

  auto pyRRef =
      shared_ptr_class_<PyRRef>(module, "RRef", R"(
          A class encapsulating a reference to a value of some type on a remote
          worker. This handle will keep the referenced remote value alive on the
          worker.

          Example::
              Following examples skip RPC initialization and shutdown code
              for simplicity. Refer to RPC docs for those details.

              1. Create an RRef using rpc.remote

              >>> import torch
              >>> import torch.distributed.rpc as rpc
              >>> rref = rpc.remote("worker1", torch.add, args=(torch.ones(2), 3))
              >>> # get a copy of value from the RRef
              >>> x = rref.to_here()

              2. Create an RRef from a local object

              >>> import torch
              >>> from torch.distributed.rpc import RRef
              >>> x = torch.zeros(2, 2)
              >>> rref = RRef(x)

              3. Share an RRef with other workers

              >>> # On both worker0 and worker1:
              >>> def f(rref):
              >>>   return rref.to_here() + 1

              >>> # On worker0:
              >>> import torch
              >>> import torch.distributed.rpc as rpc
              >>> from torch.distributed.rpc import RRef
              >>> rref = RRef(torch.zeros(2, 2))
              >>> # the following RPC shares the rref with worker1, reference
              >>> # count is automatically updated.
              >>> rpc.rpc_sync("worker1", f, args(rref,))
          )")
          .def(py::init<const py::object&>())
          .def(
              // not releasing GIL here to avoid context switch on getters
              "is_owner",
              &PyRRef::isOwner,
              R"(
                  Returns whether or not the current node is the owner of this
                  ``RRef``.
              )")
          .def(
              // not releasing GIL here to avoid context switch on getters
              "owner",
              &PyRRef::owner,
              R"(
                  Returns worker information of the node that owns this ``RRef``.
              )")
          .def(
              "to_here",
              &PyRRef::toHere,
              py::call_guard<py::gil_scoped_release>(),
              R"(
                  Blocking call that copies the value of the RRef from the owner
                  to the local node and returns it. If the current node is the
                  owner, returns a reference to the local value.
              )")
          .def(
              "local_value",
              &PyRRef::localValue,
              py::call_guard<py::gil_scoped_release>(),
              R"(
                  If the current node is the owner, returns a reference to the
                  local value. Otherwise, throws an exception.
              )")
          .def(
              py::pickle(
                  [](const PyRRef& self) {
                    // __getstate__
                    return self.pickle();
                  },
                  [](py::tuple t) { // NOLINT
                    // __setstate__
                    return PyRRef::unpickle(t);
                  }),
              py::call_guard<py::gil_scoped_release>())
          // not releasing GIL to avoid context switch
          .def("__str__", &PyRRef::str);

  // future.wait() should not be called after shutdown(), e.g.,
  // pythonRpcHandler is cleaned up in shutdown(), after
  // shutdown(), python objects returned from rpc python call can not be
  // resolved.
  auto future = shared_ptr_class_<FutureMessage>(module, "Future")
                    .def(
                        "wait",
                        [&](FutureMessage& fut) { return toPyObj(fut.wait()); },
                        py::call_guard<py::gil_scoped_release>(),
                        R"(
Wait on future to complete and return the object it completed with.
If the future completes with an error, an exception is thrown.
              )");

  shared_ptr_class_<ProcessGroupRpcBackendOptions>(
      module, "ProcessGroupRpcBackendOptions", rpcBackendOptions)
      .def(py::init<>())
      .def_readwrite(
          "num_send_recv_threads",
          &ProcessGroupRpcBackendOptions::numSendRecvThreads);

  shared_ptr_class_<ProcessGroupAgent>(module, "ProcessGroupAgent", rpcAgent)
      .def(
          py::init<
              std::string,
              std::shared_ptr<::c10d::ProcessGroup>,
              int,
              std::chrono::milliseconds>(),
          py::arg("name"),
          py::arg("process_group"),
          py::arg("num_send_recv_threads"),
          py::arg("rpc_timeout"))
      .def(
          "get_worker_info",
          (const WorkerInfo& (ProcessGroupAgent::*)(void)const) &
              RpcAgent::getWorkerInfo,
          py::call_guard<py::gil_scoped_release>())
      .def(
          "get_worker_info",
          (const WorkerInfo& (ProcessGroupAgent::*)(const std::string&)const) &
              ProcessGroupAgent::getWorkerInfo,
          py::call_guard<py::gil_scoped_release>())
      .def(
          "get_worker_infos",
          (std::vector<WorkerInfo>(ProcessGroupAgent::*)() const) &
              ProcessGroupAgent::getWorkerInfos,
          py::call_guard<py::gil_scoped_release>())
      .def(
          "join",
          &ProcessGroupAgent::join,
          py::call_guard<py::gil_scoped_release>())
      .def(
          "shutdown",
          &ProcessGroupAgent::shutdown,
          py::call_guard<py::gil_scoped_release>())
      .def(
          "sync",
          &ProcessGroupAgent::sync,
          py::call_guard<py::gil_scoped_release>());

  module.def("_is_current_rpc_agent_set", &RpcAgent::isCurrentRpcAgentSet);

  module.def("_get_current_rpc_agent", &RpcAgent::getCurrentRpcAgent);

  module.def(
      "_set_and_start_rpc_agent",
      [](const std::shared_ptr<RpcAgent>& rpcAgent) {
        RpcAgent::setCurrentRpcAgent(rpcAgent);
        rpcAgent->start();
      });

  module.def("_reset_current_rpc_agent", []() {
    RpcAgent::setCurrentRpcAgent(nullptr);
  });

  module.def("_destroy_rref_context", [](bool ignoreRRefLeak) {
    // NB: do not release GIL in the function. The destroyInstance() method
    // returns a list of deleted OwnerRRefs that hold py::object instances.
    // Clearing those OwnerRRefs are likely to trigger Python deref, which
    // requires GIL.
    RRefContext::getInstance().destroyInstance(ignoreRRefLeak).clear();
  });

  module.def("_rref_context_get_debug_info", []() {
    return RRefContext::getInstance().getDebugInfo();
  });

  module.def("_cleanup_python_rpc_handler", []() {
    PythonRpcHandler::getInstance().cleanup();
  });

  module.def(
      "_invoke_rpc_builtin",
      [](const WorkerInfo& dst,
         const std::string& opName,
         const std::shared_ptr<torch::autograd::profiler::RecordFunction>& rf,
         const py::args& args,
         const py::kwargs& kwargs) {
        return pyRpcBuiltin(dst, opName, rf, args, kwargs);
      });

  module.def(
      "_invoke_rpc_python_udf",
      [](const WorkerInfo& dst,
         std::string& pickledPythonUDF,
         std::vector<torch::Tensor>& tensors,
         const std::shared_ptr<torch::autograd::profiler::RecordFunction>& rf) {
        return pyRpcPythonUdf(dst, pickledPythonUDF, tensors, rf);
      },
      py::arg("dst"),
      py::arg("pickledPythonUDF"),
      py::arg("tensors"),
      py::arg("rf") = nullptr);

  // TODO This python future wrapper wraps c10::ivalue::Future.
  // Will merge with JIT PythonFutureWrapper while merging generic Future with
  // c10::ivalue::Future later on.
  struct PythonFutureWrapper {
    explicit PythonFutureWrapper(c10::intrusive_ptr<c10::ivalue::Future> fut)
        : fut(std::move(fut)) {}

    c10::intrusive_ptr<c10::ivalue::Future> fut;
  };

  // Since FutureMessage is binded to Future, here we need to bind the
  // PythonFutureWrapper to a different name.
  // TODO Once python object can be tagged as IValue and c10::ivalue::Future is
  // implemented as generic Future<IValue>, we can consider all rpc call
  // to return a future<IValue> later on.
  shared_ptr_class_<PythonFutureWrapper>(module, "_pyFuture")
      .def(
          "wait",
          [](PythonFutureWrapper& fut) {
            fut.fut->wait();
            auto res = fut.fut->value();
            {
              // acquiring GIL as torch::jit::toPyObject creates new py::object
              // without grabbing the GIL.
              pybind11::gil_scoped_acquire ag;
              return torch::jit::toPyObject(std::move(res));
            }
          },
          py::call_guard<py::gil_scoped_release>());

  module.def(
      "_invoke_rpc_torchscript",
      [](const std::string& dstWorkerName,
         const std::string& qualifiedNameStr,
         const py::args& args,
         const py::kwargs& kwargs) {
        // No need to catch exception here, if function can not be found,
        // exception will be thrown in get_function() call; if args do not match
        // with function schema, exception will be thrown in
        // createStackForSchema() call.
        auto qualifiedName = c10::QualifiedName(qualifiedNameStr);
        auto functionSchema = PythonRpcHandler::getInstance()
                                  .jitCompilationUnit()
                                  ->get_function(qualifiedName)
                                  .getSchema();
        auto stack = torch::jit::createStackForSchema(
            functionSchema, args, kwargs, c10::nullopt);
        auto fut =
            rpcTorchscript(dstWorkerName, qualifiedName, functionSchema, stack);
        return PythonFutureWrapper(fut);
      },
      py::call_guard<py::gil_scoped_release>());

  module.def(
      "_invoke_remote_builtin",
      [](const WorkerInfo& dst,
         const std::string& opName,
         const std::shared_ptr<torch::autograd::profiler::RecordFunction>& rf,
         const py::args& args,
         const py::kwargs& kwargs) {
        return pyRemoteBuiltin(dst, opName, rf, args, kwargs);
      });

  module.def(
      "_invoke_remote_torchscript",
      [](const std::string& dstWorkerName,
         const std::string& qualifiedNameStr,
         const py::args& args,
         const py::kwargs& kwargs) {
        auto qualifiedName = c10::QualifiedName(qualifiedNameStr);
        auto functionSchema = PythonRpcHandler::getInstance()
                                  .jitCompilationUnit()
                                  ->get_function(qualifiedName)
                                  .getSchema();
        auto stack = torch::jit::createStackForSchema(
<<<<<<< HEAD
            fnSchema, args, kwargs, c10::nullopt);

        auto rpcAgentPtr = RpcAgent::getCurrentRpcAgent();
        auto& ctx = RRefContext::getInstance();
        auto dstWorkerInfo = rpcAgentPtr->getWorkerInfo(dstWorkerName);
        if (ctx.getWorkerId() != dstWorkerInfo.id_) {
          auto userRRefPtr = remoteTorchscript(dstWorkerName, name, stack);
          return PyRRef(userRRefPtr);
        } else {
          auto ownerRRefPtr =
              remoteTorchscriptToOwner(dstWorkerName, name, stack);
          return PyRRef(ownerRRefPtr);
        }
=======
            functionSchema, args, kwargs, c10::nullopt);
        auto userRRefPtr = remoteTorchscript(
            dstWorkerName, qualifiedName, functionSchema, stack);
        return PyRRef(userRRefPtr);
>>>>>>> 8ddd5bb0
      },
      py::call_guard<py::gil_scoped_release>());

  module.def(
      "_invoke_remote_python_udf",
      [](const WorkerInfo& dst,
         std::string& pickledPythonUDF,
         std::vector<torch::Tensor>& tensors,
         const std::shared_ptr<torch::autograd::profiler::RecordFunction>& rf) {
        return pyRemotePythonUdf(dst, pickledPythonUDF, tensors, rf);
      },
      py::arg("dst"),
      py::arg("pickledPythonUDF"),
      py::arg("tensors"),
      py::arg("rf") = nullptr);

  module.def(
      "get_rpc_timeout",
      []() { return RpcAgent::getCurrentRpcAgent()->getRpcTimeout(); },
      R"(
          Retrieve the timeout for all RPCs that was set during RPC initialization.

          Returns:
            `datetime.timedelta` instance indicating the RPC timeout.
      )");

  module.def(
      "_set_rpc_timeout",
      [](const std::chrono::milliseconds& rpcTimeout) {
        RpcAgent::getCurrentRpcAgent()->setRpcTimeout(rpcTimeout);
      },
      R"(
          Set the timeout for all RPCs. If an RPC is not completed within this
          time, an exception indicating it has timed out will be raised.
      )");

  Py_RETURN_TRUE;
}

} // namespace

static PyMethodDef methods[] = { // NOLINT
    {"_rpc_init", (PyCFunction)rpc_init, METH_NOARGS, nullptr},
    {nullptr, nullptr, 0, nullptr}};

PyMethodDef* python_functions() {
  return methods;
}

} // namespace rpc
} // namespace distributed
} // namespace torch<|MERGE_RESOLUTION|>--- conflicted
+++ resolved
@@ -384,26 +384,20 @@
                                   ->get_function(qualifiedName)
                                   .getSchema();
         auto stack = torch::jit::createStackForSchema(
-<<<<<<< HEAD
-            fnSchema, args, kwargs, c10::nullopt);
+            functionSchema, args, kwargs, c10::nullopt);
 
         auto rpcAgentPtr = RpcAgent::getCurrentRpcAgent();
         auto& ctx = RRefContext::getInstance();
         auto dstWorkerInfo = rpcAgentPtr->getWorkerInfo(dstWorkerName);
         if (ctx.getWorkerId() != dstWorkerInfo.id_) {
-          auto userRRefPtr = remoteTorchscript(dstWorkerName, name, stack);
+          auto userRRefPtr = remoteTorchscript(
+              dstWorkerName, qualifiedName, functionSchema, stack);
           return PyRRef(userRRefPtr);
         } else {
-          auto ownerRRefPtr =
-              remoteTorchscriptToOwner(dstWorkerName, name, stack);
+          auto ownerRRefPtr = remoteTorchscriptToOwner(
+              dstWorkerName, qualifiedName, functionSchema, stack);
           return PyRRef(ownerRRefPtr);
         }
-=======
-            functionSchema, args, kwargs, c10::nullopt);
-        auto userRRefPtr = remoteTorchscript(
-            dstWorkerName, qualifiedName, functionSchema, stack);
-        return PyRRef(userRRefPtr);
->>>>>>> 8ddd5bb0
       },
       py::call_guard<py::gil_scoped_release>());
 
