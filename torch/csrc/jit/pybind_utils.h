--- conflicted
+++ resolved
@@ -543,12 +543,9 @@
     case TypeKind::GeneratorType:
     case TypeKind::VarType:
     case TypeKind::FutureType:
-<<<<<<< HEAD
-    case TypeKind::RRefType:
-=======
     case TypeKind::QSchemeType:
       break;
->>>>>>> 0c6e7913
+    case TypeKind::RRefType:
     case TypeKind::FunctionType:
       AT_ERROR("Function Values aren't yet supported");
     case TypeKind::CapsuleType:
