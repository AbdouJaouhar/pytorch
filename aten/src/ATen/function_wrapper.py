# HEY! Trying to understand what this file does?  Read
# "what has to be done to add a Operation ..." first!

import re
from code_template import CodeTemplate
from tensor_options_utils import *

try:
    import typing  # noqa: F401
except ImportError:
    raise RuntimeError(
        'Missing build dependency: Unable to import the `typing` module. '
        'Please install it via `conda install typing` or `pip install typing`')

# flake8 doesn't take into account usages in type annotations.
from typing import Union, Set  # noqa: F401
from typing import Any, Dict, List, Optional, Tuple, NamedTuple

try:
    from mypy_extensions import TypedDict
except ImportError:
    # Avoid the dependency on the mypy_extensions package.
    # It is required, however, for type checking.
    def TypedDict(name, attrs, total=True):  # type: ignore
        return Dict[Any, Any]

import sys
if sys.version_info[0] == 3:
    string_type = str
else:
    string_type = basestring

# ~~~~~~~~~~~~~~~~~~~~~~~~~~~~~~~~~~~~~~~~~~~~~~~~~~~~~~~~~~~~~~~~~~~~~
#
# what has to be done to add a Operation ...
#
# ~~~~~~~~~~~~~~~~~~~~~~~~~~~~~~~~~~~~~~~~~~~~~~~~~~~~~~~~~~~~~~~~~~~~~

# TH functions are generated into at::legacy::cpu and at::legacy::cuda,
# where they can be called directly by a native function, they can be wrapped
# by a native function that handles dispatch

# Handle broadcasting for TH functions that need it
LEGACY_TH_DECLARATION_BROADCAST = CodeTemplate("""\
${return_type} ${api_name}(${type_method_formals});
""")
LEGACY_TH_DEFINITION_BROADCAST = CodeTemplate("""\
${return_type} ${api_name}(${type_method_formals}) {
    ${named_guard_declaration}
    ${device_guard_declaration}
    Tensor ${broadcast_returns};
    std::tie(${broadcast_returns}) = ${broadcast_function}(${broadcast_actuals}, "${api_name}");
    return ${method_prefix_derived}${api_name}(${broadcast_modified_actuals});
}
""")

LEGACY_TH_DECLARATION = CodeTemplate("""\
${return_type} ${method_prefix_derived}${api_name}(${type_method_formals});
""")
LEGACY_TH_DEFINITION = CodeTemplate("""\
${return_type} ${method_prefix_derived}${api_name}(${type_method_formals}) {
    ${named_guard_declaration}
    ${device_guard_declaration}
    ${type_definition_body}
}
""")
LEGACY_TH_DEFINITION_SWITCH_STATEMENT = CodeTemplate("""\
${dispatch_scalar_type_declaration}
switch (dispatch_scalar_type) {
    ${cases}
    default:
        AT_ERROR("${api_name} not supported on ${Type} for ", dispatch_scalar_type);
}
""")
LEGACY_TH_DEFINITION_CASE = CodeTemplate("""\
case ScalarType::${ScalarName}: {
    ${case_body}
    break;
}
""")

# Native functions are generated and registered on the dispatcher. We register the
# function on Backend::Undefined if it does not have backend dependent dispatch.
# In this case, it will be called for all backends, but can be overwritten on a
# per backend basis.
NATIVE_DISPATCH_DECLARATION = CodeTemplate("""\
${return_type} ${api_name}(${type_method_formals});
""")

NATIVE_DISPATCH_DECLARATION_CONST = CodeTemplate("""\
${return_type} ${api_name}(${type_method_formals}) const;
""")

NATIVE_DISPATCH_DEFINITION_DEFAULT = CodeTemplate("""\
${return_type} ${api_name}(${type_method_formals}) {
    ${named_guard_declaration}
    ${device_guard_declaration}
    ${return_call} at::native::${native_type_method_dispatch}(${native_actuals});
}
""")

NATIVE_DISPATCH_DEFINITION_BACKEND = CodeTemplate("""\
${return_type} ${api_name}(${type_method_formals}) {
    ${named_guard_declaration}
    ${device_guard_declaration}
    ${return_call} at::native::${native_type_method_dispatch}(${native_actuals});
}
""")

DEFAULT_UNBOXEDONLY_FUNCTION_REGISTRATION = CodeTemplate("""\
.op(torch::RegisterOperators::options()
  .schema("${schema_string}")
  .impl_unboxedOnlyCatchAllKernel<${return_type} (${formals_types}), &TypeDefault::${api_name}>()
  .aliasAnalysis(c10::AliasAnalysisKind::FROM_SCHEMA))
""")
BACKEND_UNBOXEDONLY_FUNCTION_REGISTRATION = CodeTemplate("""\
.op(torch::RegisterOperators::options()
  .schema("${schema_string}")
  .impl_unboxedOnlyKernel<${return_type} (${formals_types}), &${Type}::${api_name}>(TensorTypeId::${Backend}TensorId)
  .aliasAnalysis(c10::AliasAnalysisKind::FROM_SCHEMA))
""")
DEFAULT_FUNCTION_REGISTRATION = CodeTemplate("""\
.op(torch::RegisterOperators::options()
  .schema("${schema_string}")
  .catchAllKernel<${return_type} (${formals_types})>(&TypeDefault::${api_name})
  .aliasAnalysis(c10::AliasAnalysisKind::FROM_SCHEMA))
""")
DEFAULT_SCHEMA_REGISTRATION = CodeTemplate("""\
.op(torch::RegisterOperators::options()
  .schema("${schema_string}")
  .aliasAnalysis(c10::AliasAnalysisKind::FROM_SCHEMA))
""")
BACKEND_FUNCTION_REGISTRATION = CodeTemplate("""\
.op(torch::RegisterOperators::options()
  .schema("${schema_string}")
  .kernel<${return_type} (${formals_types})>(TensorTypeId::${Backend}TensorId, &${Type}::${api_name})
  .aliasAnalysis(c10::AliasAnalysisKind::FROM_SCHEMA))
""")

# add non-virtual declaration to TensorBody.h
TENSOR_METHOD_DECLARATION = CodeTemplate("""\
${return_type} ${api_name}(${method_formals_with_defaults}) const;
""")
TENSOR_METHOD_DECLARATION_UNDERSCORE = CodeTemplate("""\
${return_type} _${api_name}(${method_formals_with_defaults}) const;
""")
# add non-virtual declaration to Tensor.cpp

C10_TENSOR_METHOD_DEFINITION = CodeTemplate("""\
inline ${return_type} Tensor::${api_name}(${method_formals}) const {
#ifdef USE_STATIC_DISPATCH
    ${static_dispatch_method_body}
#else
    static c10::OperatorHandle op = c10::Dispatcher::singleton().findSchema({"aten::${operator_name}", "${overload_name}"}).value();
    return op.callUnboxed<${formals_types_with_return}>(${method_actuals});
#endif
}
""")

C10_TENSOR_METHOD_DEFINITION_UNDERSCORE = CodeTemplate("""\
inline ${return_type} Tensor::_${api_name}(${method_formals}) const {
#ifdef USE_STATIC_DISPATCH
    ${static_dispatch_method_body}
#else
    static c10::OperatorHandle op = c10::Dispatcher::singleton().findSchema({"aten::${operator_name}", "${overload_name}"}).value();
    return op.callUnboxed<${formals_types_with_return}>(${method_actuals});
#endif
}
""")

# add a method declaration in Functions.h
FUNCTION_DECLARATION = CodeTemplate("""\
static inline ${return_type} ${api_name}(${formals_with_defaults});
""")
FUNCTION_DECLARATION_UNDERSCORE = CodeTemplate("""\
static inline ${return_type} _${api_name}(${formals_with_defaults});
""")
COLLAPSED_FUNCTION_DECLARATION = CodeTemplate("""\
static inline ${return_type} ${api_name}(${collapsed_formals_with_defaults});
""")
# add a method declaration in Functions.h
DEPRECATED_FUNCTION_DECLARATION = CodeTemplate("""\
C10_DEPRECATED static inline ${return_type} ${api_name}(${formals_with_defaults});
""")
DEPRECATED_COLLAPSED_FUNCTION_DECLARATION = CodeTemplate("""\
C10_DEPRECATED static inline ${return_type} ${api_name}(${collapsed_formals_with_defaults});
""")

# add method definition in Functions.h
C10_FUNCTION_DEFINITION = CodeTemplate("""\
static inline ${return_type} ${api_name}(${formals}) {
#ifdef USE_STATIC_DISPATCH
    ${static_dispatch_function_body}
#else
    static c10::OperatorHandle op = c10::Dispatcher::singleton()
        .findSchema({"aten::${operator_name}", "${overload_name}"}).value();
    return op.callUnboxed<${formals_types_with_return}>(${native_actuals});
#endif
}
""")

# In order to rely on the linker to strip unused ops, it requires us to dispatch statically
# in Functions.h and TensorMethods.h.
#
# NB: The default body also needs to apply a variable guard, as in some
# situations what we think is a default body actually does have an
# explicit derivative, and thereby would have gotten unwrapped by
# the time you get to the implementation.
STATIC_DISPATCH_FUNCTION_DEFAULT_BODY = CodeTemplate("""\
at::AutoNonVariableTypeMode _var_guard(true);
${return_call} TypeDefault::${native_type_method_dispatch}(${native_arguments});
""")
STATIC_DISPATCH_FUNCTION_SWITCH_BODY = CodeTemplate("""\
at::AutoNonVariableTypeMode _var_guard(true);
switch(tensorTypeIdToBackend(c10::impl::dispatchTypeId(${type_set}))) {
    ${static_dispatch_function_switches}
    default:
        AT_ERROR("${api_name} not implemented for ", at::toString(${type_set}));
}
""")
STATIC_DISPATCH_FUNCTION_SWITCH_STATEMENT = CodeTemplate("""\
case Backend::${backend}:
    ${return_call} ${backend}Type::${api_name}(${native_arguments});
    break;
""")

# add a native declaration for a native function
NATIVE_DECLARATION = CodeTemplate("""\
CAFFE2_API ${return_type} ${native_type_method_dispatch}(${formals_with_defaults});
""")

# special method definition for factory functions in Functions.h that initializes backends
C10_FACTORY_DEFINITION_UNDERSCORE = CodeTemplate("""\
static inline ${return_type} _${api_name}(${formals}) {
#ifdef USE_STATIC_DISPATCH
    ${static_dispatch_function_body}
#else
    globalLegacyTypeDispatch().initForTensorTypeSet(${inferred_type_set});
    static c10::OperatorHandle op = c10::Dispatcher::singleton()
        .findSchema({"aten::${operator_name}", "${overload_name}"}).value();
    return op.callUnboxed<${formals_types_with_return}>(${native_actuals});
#endif
}
""")

COLLAPSED_FACTORY_DEFINITION = CodeTemplate("""\
inline ${return_type} ${api_name}(${collapsed_formals}) { 
    return _${api_name}(${expanded_native_actuals});
}
""")

COLLAPSED_METHOD_DEFINITION = CodeTemplate("""\
inline ${return_type} Tensor::${api_name}(${collapsed_formals}) const { 
    c10::optional<ScalarType> dtype = c10::nullopt;
    c10::optional<Layout> layout = c10::nullopt;
    c10::optional<Device> device = c10::nullopt;
    c10::optional<bool> pin_memory = c10::nullopt;

    if (options.dtype_opt().has_value()) {
        dtype = typeMetaToScalarType(options.dtype());
    }

    if (options.layout_opt().has_value()) {
        layout = options.layout();
    }
    
    if (options.device_opt().has_value()) {
        device = options.device();
    }

    if (options.pinned_memory_opt().has_value()) {
        pin_memory = options.pinned_memory();
    }

    return _${api_name}(${expanded_native_actuals});
}
""")

# This is a special case for '.to' operator. It should be cleaned up
# issue #30405
COLLAPSED_METHOD_TO_DEFINITION = CodeTemplate("""\
inline ${return_type} Tensor::${api_name}(${collapsed_formals}) const { 
    TORCH_CHECK(options.requires_grad_opt() == c10::nullopt,
         "to(options) expects unset requires_grad flag, but got "
         "options.requires_grad set as ", options.requires_grad());

    c10::optional<ScalarType> dtype = c10::nullopt;
    c10::optional<Layout> layout = c10::nullopt;
    c10::optional<Device> device = c10::nullopt;
    c10::optional<bool> pin_memory = c10::nullopt;

    if (options.dtype_opt().has_value()) {
        dtype = typeMetaToScalarType(options.dtype());
    }

    if (options.layout_opt().has_value()) {
        layout = options.layout();
    }
    
    if (options.device_opt().has_value()) {
        device = options.device();
    }

    if (options.pinned_memory_opt().has_value()) {
        pin_memory = options.pinned_memory();
    }

    return _${api_name}(${expanded_native_actuals});
}
""")

ZERO_DIM_CHECK = CodeTemplate("""\
if (${check_name}.dim() == 0) {
    return ${api_name}(${zero_dim_actuals});
}""")

CONDITIONAL_INITIALIZER = CodeTemplate("""\
if (${name}.defined()) {
    ${initializer}
}""")

CALL_TEMPLATE = CodeTemplate("${cname}(${actuals})")

OPERATOR_NAME = CodeTemplate("""\
    {"aten::${operator_name}", "${overload_name}"},
""")

# scalar_name, c_type, accreal, is_floating_type
scalar_types = [
    ('Bool', 'bool', 'BoolAccrealNotDefined', False),
    ('Byte', 'uint8_t', 'Long', False),
    ('Char', 'int8_t', 'Long', False),
    ('Double', 'double', 'Double', True),
    ('Float', 'float', 'Double', True),
    ('Int', 'int', 'Long', False),
    ('Long', 'int64_t', 'Long', False),
    ('Short', 'int16_t', 'Long', False),
    ('Half', 'Half', 'Double', True),
    ('BFloat16', 'BFloat16', 'BFloat16AccrealNotDefined', True),
]

static_dispatch_backends = ['CPU', 'QuantizedCPU', 'SparseCPU']


class NYIError(Exception):
    """Indicates we don't support this declaration yet"""

    __slots__ = ['reason']

    def __init__(self, reason):
        self.reason = reason


TYPE_FORMAL_GENERIC = {
    'THTensor*': 'Tensor &',
    'THByteTensor*': 'Tensor &',
    'THIndexTensor*': 'Tensor &',
    'THBoolTensor*': 'Tensor &',
    'THIntegerTensor*': 'Tensor &',
    'THDenseTensor*': 'Tensor &',
    'THDenseIndexTensor*': 'Tensor &',
    'THStorage*': 'Storage',
    'THGenerator*': 'Generator *',
    'IntArrayRefSize': 'IntArrayRef',
    'accreal': 'Scalar',
    'real': 'Scalar',
    'long': 'int64_t',
}

DYNAMIC_TYPE = {
    'THTensor*': 'Tensor',
    'THByteTensor*': 'ByteTensor',
    'THBoolTensor*': 'BoolTensor',
    'THIndexTensor*': 'IndexTensor',
    'THIntegerTensor*': 'IntegerTensor',
    'THDenseTensor*': 'Tensor',
    'THDenseIndexTensor*': 'IndexTensor',
    'THStorage*': 'Storage',
    'THGenerator*': 'Generator*',
    'IntArrayRefSize': 'IntArrayRef',
    'accreal': 'accreal',
    'real': 'real',
    'long': 'int64_t',
}

NATIVE_DYNAMIC_TYPE = {
    'Tensor &': 'Tensor',
    'const Tensor &': 'Tensor',
}

TYPE_RETURN = {
    'THTensor*': 'Tensor',
    'THIndexTensor*': 'Tensor',
    'THByteTensor*': 'Tensor',
    'THBoolTensor*': 'Tensor',
    'THIntegerTensor*': 'Tensor',
    'THDenseTensor*': 'Tensor',
    'THDenseIndexTensor*': 'Tensor',
    'real': 'Tensor',
    'accreal': 'Tensor',
    'long': 'int64_t',
}

CHECKED_CAST = {
    'THTensor*':
        CodeTemplate(
            'checked_dense_tensor_unwrap('
            '${arg_name}, "${arg_name}", ${arg_pos}, "${api_name}", ${null_okay}, '
            'DeviceType::${DeviceType}, ScalarType::${ScalarName})'),
    'THByteTensor*':
        CodeTemplate(
            'checked_dense_tensor_unwrap('
            '${arg_name}, "${arg_name}", ${arg_pos}, "${api_name}", ${null_okay}, '
            'DeviceType::${DeviceType}, ScalarType::Byte)'),
    'THBoolTensor*':
        CodeTemplate(
            'checked_dense_tensor_unwrap('
            '${arg_name}, "${arg_name}", ${arg_pos}, "${api_name}", ${null_okay}, '
            'DeviceType::${DeviceType}, ScalarType::Bool)'),
    'THIndexTensor*':
        CodeTemplate(
            'checked_dense_tensor_unwrap('
            '${arg_name}, "${arg_name}", ${arg_pos}, "${api_name}", ${null_okay}, '
            'DeviceType::${DeviceType}, ScalarType::Long)'),
    'THIntegerTensor*':
        CodeTemplate(
            'checked_dense_tensor_unwrap('
            '${arg_name}, "${arg_name}", ${arg_pos}, "${api_name}", ${null_okay}, '
            'DeviceType::${DeviceType}, ScalarType::Int)'),
    'THStorage*':
        CodeTemplate(
            'checked_storage('
            '${arg_name}, "${arg_name}", ${arg_pos}, '
            # We're punning here (Backend and DeviceType constructors coincide)
            # but DeviceType is the correct way to classify storages
            'DeviceType::${Backend}, at::scalarTypeToTypeMeta(ScalarType::${ScalarName}))'),
    # This is a cast done via direct-construction
    'IntArrayRefStride': CodeTemplate('at::IntArrayRef ${result_name} = get_intlist_stride_th(${arg_name});'),
    'real': CodeTemplate('${arg_name}.to${ScalarName}()'),
    'accreal': CodeTemplate('${arg_name}.to${AccScalarName}()'),
    'TensorList': CodeTemplate(
            'checked_tensor_list_unwrap(${arg_name},"${arg_name}",${arg_pos}, '
            'Backend::${Backend}, ScalarType::${ScalarName})'),
    'IntArrayRef': CodeTemplate('check_intlist<${size}>(${arg_name}, "${arg_name}", ${arg_pos})')
}

CHECKED_USE = {
    'THTensor*': '{}_',
    'THIndexTensor*': '{}_',
    'THByteTensor*': '{}_',
    'THBoolTensor*': '{}_',
    'THIntegerTensor*': '{}_',
    'THDenseTensor*': '{}_',
    'THDenseIndexTensor*': '{}_',
    'THStorage*': '{}_.unsafeGetStorageImpl()',
    'TensorList': "{0}_.data(), {0}_.size()",
}

CHECKED_USE_NULLABLE = CodeTemplate('${arg_name}_ ? ${usage} : NULL')

ALLOC_NOARGS_WRAP = {
    'THTensor*': 'c10::make_intrusive<TensorImpl, UndefinedTensorImpl>'
                 '(c10::Storage(caffe2::TypeMeta::Make<${ScalarType}>(), 0, allocator(), true),'
                 'TensorTypeId::${Backend}TensorId).release()',
    'THByteTensor*': 'c10::make_intrusive<TensorImpl, UndefinedTensorImpl>'
                     '(c10::Storage(scalarTypeToTypeMeta(ScalarType::Byte), 0, allocator(), true),'
                     'TensorTypeId::${Backend}TensorId).release()',
    'THBoolTensor*': 'c10::make_intrusive<TensorImpl, UndefinedTensorImpl>'
                     '(c10::Storage(scalarTypeToTypeMeta(ScalarType::Bool), 0, allocator(), true),'
                     'TensorTypeId::${Backend}TensorId).release()',
    'THIndexTensor*': 'c10::make_intrusive<TensorImpl, UndefinedTensorImpl>'
                     '(c10::Storage(scalarTypeToTypeMeta(ScalarType::Long), 0, allocator(), true),'
                     'TensorTypeId::${Backend}TensorId).release()',
    'THIntegerTensor*': 'c10::make_intrusive<TensorImpl, UndefinedTensorImpl>'
                        '(c10::Storage(scalarTypeToTypeMeta(ScalarType::Int), 0, allocator(), true),'
                        'TensorTypeId::${Backend}TensorId).release()',
}

ALLOC_WRAP = {
    'THTensor*': '${arguments}',
    'THByteTensor*': '${arguments}',
    'THBoolTensor*': '${arguments}',
    'THIndexTensor*': '${arguments}',
    'THIntegerTensor*': '${arguments}',
    'THDenseTensor*': '${arguments}',
    'THDenseIndexTensor*': '${arguments}',
}

# Replacements for constants when calling into TH
CONSTANT_REPLACEMENTS = [
    ('AS_REAL', '${ScalarType}'),
]

# Replacements for constants in header file function definitions
HEADER_CONSTANT_REPLACEMENTS = [
    (r'AS_REAL\((.*)\)', r'\1'),
]


class nested_dict(object):
    def __init__(self, base, parent):
        self.base, self.parent = base, parent

    def __getitem__(self, x):
        r = self.base.get(x)
        if r is not None:
            return r
        return self.parent[x]


Environment = TypedDict('Environment', {
    'state': str,
    'ScalarType': str,
    'ScalarName': str,
    'THTensor': str,
    'THType': str,
    'Backend': str,
    'DeviceType': str,
    'AccScalarName': str,
})

TopEnvironment = TypedDict('TopEnvironment', {
    'type_registrations': List[str],
    'type_headers': List[str],
    'function_registrations': List[str],
    'list_of_aten_ops': List[str],
    'type_method_declarations': List[str],
    'type_method_definitions': List[str],
    'tensor_method_declarations': List[str],
    'tensor_method_definitions': List[str],
    'function_declarations': List[str],
    'function_definitions': List[str],
    'type_ids': List[str],
    'native_function_declarations': List[str],
})

# A Declarations.cwrap formal argument
# type can contain THTensor* types
THFormal = TypedDict('THFormal', {
    'name': str,
    'type': str,
    'dynamic_type': str,
    'kwarg_only': bool,
    'is_nullable': bool,
    'default': str,
    'output': bool,
    'size': int,
    'allocate': bool,
    'mask': bool,
    'wrap_dim': str,
    # Broadcast is originally a str but gets unwrapped to a List or Dict in-place
    'broadcast': Any,
    'resize': str,
    'cpu_zero': bool,
    'zero': bool,
}, total=False)

# Generic ATen formal or native_functions.yaml formal argument.
# type can contain Tensor& reference types.
AtFormal = TypedDict('AtFormal', {
    'name': str,
    'type': str,
    'dynamic_type': str,
    'kwarg_only': bool,
    'is_nullable': bool,
    'default': str,
    'output': bool,
    'size': int,
}, total=False)

# Note [field_name versus name]
# ~~~~~~~~~~~~~~~~~~~~~~~~~~~~~
# What is the difference between "field_name" and "name"?
#
# Return values of ATen operators always have a name: if it is not
# explicitly assigned a name inside native_functions.yaml like func:
# myop() -> (Tensor indices, Tensor value), then the codegen will
# automatically assign it a name like result0, or name might be
# specified inside Declarations.cwrap.  We don't want these assigned
# names to become part of the public API when we return a namedtuple for
# any such multiple-return function.
#
# Thus field_name is like name, but it is defined only when there is a
# name specified in native_functions.yaml. If field_name is defined,
# then the codegen would generate code to return namedtuple. Otherwise,
# it would just return tuple.

ReturnType = TypedDict('ReturnType', {
    'name': str,
    # See Note [field_name versus name]
    'field_name': str,
    'type': str,
    'dynamic_type': str,
}, total=False)

ReturnDecl = TypedDict('ReturnDecl', {
    'kind': str,
    'type': str,
    'arguments': List[int],
}, total=False)

# Represents a buffer in nn.yaml
NNBuffer = TypedDict('NNBuffer', {
    'name': str,
})

FunctionOption = TypedDict('FunctionOption', {
    'actuals': List[str],
    'api_name': str,
    'arguments': List[THFormal],
    'aten_custom_call': str,
    'backend_types': Dict[str, List[str]],
    'backends': List[str],
    'broadcast_actuals': List[str],
    'broadcast_function': str,
    'broadcast_modified_actuals': List[str],
    'broadcast_returns': List[str],
    'buffers': List[NNBuffer],
    # cimpls is really a List[FunctionOption]
    'cimpls': List[Any],
    'cname': str,
    # explicitly specify whether the function is a factory function or other special category
    'category_override': str,
    'condition': str,
    'device_guard': bool,
    'device_guard_declaration': str,
    'dispatch_scalar_type_declaration': str,
    'use_c10_dispatcher': str,
    'manual_kernel_registration': bool,
    'with_gil': bool,
    'cpu_half': bool,
    'cpu_bfloat16': bool,
    'cuda_bfloat16': bool,
    'deprecated': bool,
    'cpu_bool': bool,
    'cuda_bool': bool,
    # See Note [field_name versus name]
    'field_name': str,
    'formals_list': List[AtFormal],
    'formals_with_defaults': List[str],
    'collapsed_formals_with_defaults': List[str],
    'formals': List[str],
    'collapsed_formals': List[str],
    'formals_types': List[str],
    'formals_types_with_return': List[str],
    'inferred_type_set': str,
    'inplace': bool,
    'matches_jit_signature': bool,
    # This controls whether or not we generate the interface in Type or
    # TypeExtendedInterface
    'extended_method': bool,
    'collapsed_method_actuals': List[str],
    'method_actuals': List[str],
    'method_formals_with_defaults': List[str],
    'method_formals': List[str],
    'method_prefix_derived': str,
    'named_guard_declaration': str,
    'mode': str,
    'python_module': str,
    'name': str,
    'operator_name': str,
    'overload_name': str,
    'native_actuals': List[str],
    'collapsed_native_actuals': List[str],
    'native_type_method_dispatch': str,
    # options should be List[FunctionOption]
    'options': Any,
    'schema_string': str,
    'requires_tensor': bool,
    'return_call': str,
    'return_type': str,
    'return': ReturnDecl,
    'returns': List[ReturnType],
    'sparse': bool,
    'type_definition_body': List[str],
    'type_method_actuals': List[str],
    'type_method_definition_dispatch': str,
    'type_method_formals': List[str],
    'variants': str,
    'when_spares_dispatch': str,
    'when_sparse_dispatch': str,
    'zero_dim_dispatch_when_scalar': str,
})

OutputDeclaration = NamedTuple('OutputDeclaration', [
    ('name', str),
    ('operator_name', str),
    ('overload_name', str),
    ('use_c10_dispatcher', str),
    ('manual_kernel_registration', bool),
    ('category_override', str),
    ('matches_jit_signature', bool),
    ('schema_string', str),
    ('method_prefix_derived', str),
    ('arguments', List[AtFormal]),
    ('method_of', List[str]),
    ('mode', str),
    ('python_module', str),
    ('buffers', Optional[List[str]]),
    ('returns', List[ReturnType]),
    ('inplace', bool),
    ('is_factory_method', bool),
    ('abstract', bool),
    ('requires_tensor', bool),
    ('device_guard', bool),
    ('with_gil', bool),
    ('deprecated', bool),
])

FunctionCode = NamedTuple('FunctionCode', [
    ('definition', str),
    ('declaration', str),
])


def device_guard(option, dispatch_options, dispatch_tensor):
    # For factory methods the `DeviceGuard` is already in the template.
    if option.get('device_guard', True):
        if dispatch_options:
            if any(arg['type'] == 'c10::optional<ScalarType>' for arg in option['arguments']):
                return 'auto dev = device.has_value() ? device.value() : Device(kCPU);\nconst DeviceGuard device_guard(dev);'
            else:    
                return 'const DeviceGuard device_guard(device); '
        if dispatch_tensor:
            return 'const OptionalDeviceGuard device_guard(device_of({}));'.format(dispatch_tensor)
    return '// DeviceGuard omitted'


def named_guard(option, tensors, tensorlists):
    if option.get('supports_named_tensor', False) or (len(tensors) + len(tensorlists) == 0):
        return ''
    # Override: supports_named_tensor = False for _th_ functions. This is because:
    # There is always some at:: function that calls the _th_ function.
    if option['name'].startswith('_th_'):
        return ''
    named_conditions = []
    for tensor in tensors:
        named_conditions.append('{}.has_names()'.format(tensor))
    for tensorlist in tensorlists:
        named_conditions.append('at::has_names({})'.format(tensorlist))
    return ("""\
if ({named_conditions}) {{
    AT_ERROR(
        "{op} is not yet supported with named tensors. Please drop names via "
        "`tensor = tensor.rename(None)`, call the op with an unnamed tensor, "
        "and set names on the result of the operation.");
}}""".format(named_conditions=' || '.join(named_conditions), op=option['name']))


def dispatch_scalar_type(option, dispatch_options, dispatch_tensor):
    if dispatch_options:
        return 'auto dispatch_scalar_type = typeMetaToScalarType(dtype.value());'
    if dispatch_tensor:
        return 'auto dispatch_scalar_type = infer_scalar_type({});'.format(dispatch_tensor)
    return '// dispatch_scalar_type omitted'


def is_real_argument_to_wrapper(argument):
    # type: (THFormal) -> bool
    return not argument.get('output', False) and\
        argument['type'] != 'CONSTANT' and\
        argument['type'] != 'argument'

def is_mutable_formal_argument(argument, option):
    # type: (THFormal, FunctionOption) -> bool
    return argument.get('output') or option['inplace'] and argument['name'] == 'self'


def check_methods_do_not_start_with_underscore(name, is_method):
    if name in {'_values', '_indices', '_nnz', '_dimI', '_dimV', '_coalesced_',
                '_version'}:
        return
    if is_method and name.startswith('_') and not name.startswith('__') and not name.startswith('_th_'):
        message = "Function '{}' starts with a single underscore and is ".format(name)
        message += "configured to have a method on Tensor. Functions that start with "
        message += " a single underscore should only be functions in the at:: "
        message += "namespace and not methods on Tensor!"
        raise RuntimeError(message)


def to_return_type(arg, option):
    # type: (THFormal, FunctionOption) -> ReturnType
    t = arg['type']
    rt = TYPE_RETURN.get(t, t)
    if rt == 'Tensor' and not arg.get('allocate'):
        rt = rt + ' &'
        if not is_mutable_formal_argument(arg, option):
            rt = 'const ' + rt
    return {
        'name': arg['name'],
        'type': rt,
        'dynamic_type': DYNAMIC_TYPE.get(arg['type'], arg['type']),
    }


def create_generic(top_env, declarations):
    # type: (TopEnvironment, List[FunctionOption]) -> List[OutputDeclaration]
    # translates defaults from cwrap types to C++ values
    def translate_default(argument, type_str, default):
        # type: (THFormal, str, Any) -> Any
        if default is None:
            # cause the default constructor for the object to run
            return '{}'
        for pattern, replacement in HEADER_CONSTANT_REPLACEMENTS:
            default = re.sub(pattern, replacement, str(default))
        if type_str in {'Scalar', 'int64_t', 'double'}:
            try:
                return int(default)
            except Exception:
                try:
                    return float(default)
                except Exception:
                    return default
        elif type_str == 'bool':
            assert default.lower() in ['true', 'false']
            return default.lower() == 'true'
        else:
            return default

    # change from THTensor* to Tensor & so we get how it will appear
    # in the aten argument list...
    def translate_formal(argument, option):
        # type: (THFormal, FunctionOption) -> AtFormal
        type_str = TYPE_FORMAL_GENERIC.get(argument['type'], argument['type'])
        if type_str == 'Tensor &' and not is_mutable_formal_argument(argument, option):
            type_str = 'const ' + type_str
        translated = {
            'name': argument['name'],
            'type': type_str,
            'dynamic_type': DYNAMIC_TYPE.get(argument['type'], argument['type']),
        }  # type: AtFormal
        if 'kwarg_only' in argument:
            translated['kwarg_only'] = argument['kwarg_only']
        if 'default' in argument:
            default = translate_default(argument, type_str, argument['default'])
            translated['default'] = default
        if argument.get('output'):
            translated['output'] = True
        if argument.get('size'):
            translated['size'] = argument['size']
        if argument.get('is_nullable') is not None:
            translated['is_nullable'] = argument['is_nullable']
        return translated

    def get_formals(option, include_constants=False):
        # type: (FunctionOption, bool) -> List[AtFormal]
        seen = set()  # type: Set[str]
        pos_args = []  # type: List[THFormal]
        kwd_args = []  # type: List[THFormal]

        def insert(argument):
            # type: (THFormal) -> None
            if argument['name'] not in seen:
                seen.add(argument['name'])
                if argument.get('kwarg_only', False):
                    kwd_args.append(argument)
                else:
                    pos_args.append(argument)

        def has_output_mask(argument):
            # type: (THFormal) -> bool
            return argument.get('allocate', False) and argument.get('mask', False)

        for argument in option['arguments']:
            if argument.get('output') and not argument.get('allocate', False):
                insert(argument)
        for argument in option['arguments']:
            if include_constants and argument['type'] == 'CONSTANT':
                insert(argument)
            elif is_real_argument_to_wrapper(argument):
                insert(argument)
        if any(has_output_mask(arg) for arg in option['arguments']):
            mask_size = sum(has_output_mask(arg) for arg in option['arguments'])
            insert({
                'name': 'output_mask',
                # NB: Lack of space in comma works around parsing
                # problem in gen_variable_type.py
                'type': 'std::array<bool,{}>'.format(mask_size),
                'default': '{{' + ', '.join(['true'] * mask_size) + '}}',
            })

        result = pos_args + kwd_args
        return [translate_formal(argument, option) for argument in result]

    def get_return_types(option):
        # type: (FunctionOption) -> List[ReturnType]
        ret = option['return']
        if ret['kind'] == 'arguments':
            argument_indices = ret['arguments']
            if len(argument_indices) == 1:
                the_arg = option['arguments'][argument_indices[0]]
                return [to_return_type(the_arg, option)]
            else:
                return [to_return_type(option['arguments'][idx], option)
                        for idx in argument_indices]
        elif ret['kind'] == 'type':
            return [{
                'type': TYPE_RETURN.get(ret['type'], ret['type']),
                'dynamic_type': DYNAMIC_TYPE.get(ret['type'], ret['type']),
            }]
        else:
            raise Exception("format_return_type")

    def format_return_type(return_types):
        # type: (List[ReturnType]) -> str
        if len(return_types) == 0:
            return "void"
        elif len(return_types) == 1:
            return return_types[0]['type']
        return "std::tuple<{}>".format(','.join(r['type'] for r in return_types))

    def is_any_tensor_type(formal):
        return (formal['dynamic_type'] == 'Tensor' or formal['dynamic_type'] == 'ByteTensor'
                or formal['dynamic_type'] == 'IndexTensor' or formal['dynamic_type'] == 'BoolTensor')

    def find_tensors(formals):
        # type: (List[AtFormal]) -> List[str]
        return [formal['name'] for formal in formals if is_any_tensor_type(formal)]

    def find_tensorlists(formals):
        # type: (List[AtFormal]) -> List[str]
        return [formal['name'] for formal in formals if formal['dynamic_type'] == 'TensorList']

    def find_dispatch_tensor(formals):
        # type: (List[AtFormal]) -> Optional[str]
        # Determine legacy TH-style single dispatch tensor.
        #
        # Also used to determine what tensor should be used to provide a default
        # DeviceGuard.  Unlike dispatch, we don't guard on ALL tensor arguments
        # (because this is not actually a thing you can do.)  Guarding on the
        # first argument is best effort to help people avoid doing this
        # themselves.

        for formal in formals:
            if formal['name'] == 'self' and is_any_tensor_type(formal) and not formal.get('is_nullable', False):
                return formal['name']
        # otherwise dispatch to the first Tensor or TensorList
        for formal in formals:
            if 'TensorList' == formal['dynamic_type'] or is_any_tensor_type(formal) and \
               not formal.get('is_nullable', False):
                return formal['name']

        return None

    def find_multidispatch_tensors(formals):
        # type: (List[AtFormal]) -> List[str]
        # Compute the list of all tensor arguments which should be considered
        # for multiple dispatch.  Note that this doesn't completely replace
        # find_dispatch_tensor because we use the "dispatch tensor" to determine
        # device guards.  TensorOptions is included as part of this calculation.
        #
        # The interaction of multiple dispatch with TensorOptions
        # is quite interesting.  In particular, suppose I have:
        #
        #   cuda_tensor.new_like(1, device='cpu')
        #
        # Multiple dispatch will attempt a dispatch to CUDA, even though
        # the end tensor that should be produced here is a CPU one.  The
        # upshot is that if you have an operator with mixed TensorOptions
        # and Tensor arguments, you MUST only ever register it generically.
        r = []
        for formal in formals:
            if formal['dynamic_type'] in ['TensorList'] or is_any_tensor_type(formal):
                r.append(formal['name'])

        if check_if_factory_method(formals):
            r.append('dtype, device, layout, pin_memory')
        return r

    def format_formal(f):
        # type: (AtFormal) -> str
        return '{} {}'.format(f['type'], f['name'])

    def formal_with_default(f):
        # type: (AtFormal) -> str
        s = format_formal(f)
        v = f.get('default')
        if v is None:
            return s
        if isinstance(v, bool):
            v = str(v).lower()
        return '{}={}'.format(s, v)

    def get_broadcast_argument(option):
        # type: (FunctionOption) -> Optional[THFormal]
        for argument in option['arguments']:
            if argument.get('broadcast'):
                return argument
        return None

    def get_broadcast_actuals(broadcast_arg, broadcast_inplace, broadcast_dims):
        # type: (THFormal, bool, bool) -> List[str]
        # Note: broadcast_dims can change type...
        # return the actuals that will be passed to the broadcast function.
        # 1) in the common case, this is the broadcasted argument (e.g. "self") followed by the tensors
        #    that it is broadcasted against (comma-separated) (e.g. "self, tensor1, tensor2").
        # 2) in the broadcast_dims case, this is the broadcasted argument (e.g. "self") followed by the sizes
        #    it is broadcasted to (as an initializer list), so e.g. the specification
        #    "mat1.dim0,mat2.dim1" gets transformed to "self, {mat1.size(0),mat2.size(1)}"
        if not broadcast_dims:
            broadcast_actuals = [broadcast_arg['name']] + broadcast_arg['broadcast'].split()[0].split(",")
        else:
            broadcast_dims_spec = broadcast_arg['broadcast'].split()[1].split(':')[1].split(',')
            # generate size call for each dimension
            broadcast_dims = ([x.split('.')[0] + '.size(' + x.split('.')[1].replace('dim', '') + ')'  # type: ignore
                              for x in broadcast_dims_spec])
            broadcast_dims_init_list = '{' + ','.join(broadcast_dims) + '}'  # type: ignore
            broadcast_actuals = [broadcast_arg['name'], broadcast_dims_init_list]

        return broadcast_actuals

    def process_legacy_th_option(option):
        # type: (FunctionOption) -> None
        # Mutably populate option with derived values computed from values
        # passed in to option.
        option['inplace'] = re.search(
            '(^__i|[^_]_$)', option['api_name']) is not None

        # print(yaml.dump(option))
        formals = get_formals(option)
        option['formals_list'] = formals
        option['formals'] = [format_formal(f) for f in formals]
        option['formals_with_defaults'] = [formal_with_default(f) for f in formals]
        option['returns'] = get_return_types(option)
        option['return_type'] = format_return_type(option['returns'])
        option['return_call'] = 'return ' if option['return_type'] != 'void' else ''
        option['actuals'] = [f['name'] for f in formals]

        option['method_formals'] = [format_formal(f) for f in formals
                                    if f['name'] != 'self']
        option['method_formals_with_defaults'] = (
            [formal_with_default(f) for f in formals if f['name'] != 'self'])
        # *this is 'const Tensor&' since all Tensor methods are const and must
        # be const_casted to be accepted as native function's non-const argument
        option['method_actuals'] = [
            f['name'] if f['name'] != 'self' else 'const_cast<Tensor&>(*this)' for f in formals]

        # There are no cases where these differ, but they do in native_functions
        option['type_method_formals'] = option['formals']
        option['type_method_actuals'] = option['actuals']

        assert 'method' not in option['variants'], 'TH functions cannot be methods'
        # NB: TH functions don't support multiple dispatch
        dispatch_tensor = find_dispatch_tensor(formals)

        broadcast_arg = get_broadcast_argument(option)
        # "s_" for "same size".
        option['method_prefix_derived'] = '' if broadcast_arg is None else 's_'
        if option['mode'] == 'TH':
            option['device_guard'] = False
        option['device_guard_declaration'] = device_guard(option, False, dispatch_tensor)
        option['named_guard_declaration'] = named_guard(option, find_tensors(formals),
                                                        find_tensorlists(formals))
        option['dispatch_scalar_type_declaration'] = dispatch_scalar_type(option, False, dispatch_tensor)

        assert option['extended_method'], 'Expected legacy operator to be an extended method'

        if broadcast_arg is not None:
            broadcast_inplace = 'inplace' in broadcast_arg['broadcast']
            broadcast_dims = 'dims:' in broadcast_arg['broadcast']
            option['broadcast_actuals'] = get_broadcast_actuals(broadcast_arg, broadcast_inplace, broadcast_dims)
            if not broadcast_dims:
                option['broadcast_returns'] = (["b_" + x for x in option['broadcast_actuals']
                                               if x != broadcast_arg['name'] or not broadcast_inplace])
            else:
                option['broadcast_returns'] = ["b_" + broadcast_arg['name']]

            option['broadcast_function'] = 'expand_' + ('inplace' if broadcast_inplace
                                                        else 'size' if broadcast_dims else 'outplace')
            option['broadcast_modified_actuals'] = ['b_' + y if 'b_' + y in option['broadcast_returns'] else y
                                                    for y in option['actuals']]

    def native_get_formals(option, include_constants=False):
        # type: (FunctionOption, bool) -> List[AtFormal]
        seen = set()  # type: Set[str]
        pos_args = []
        kwd_args = []

        def insert(argument):
            # type: (AtFormal) -> None
            if argument['name'] not in seen:
                seen.add(argument['name'])
                if argument.get('kwarg_only', False):
                    kwd_args.append(argument)
                else:
                    pos_args.append(argument)

        for argument in option['arguments']:
            insert(argument)

        # not clear we need dynamic_type translation as we can specify the correct type
        # directly in native functions
        def add_dynamic_type(argument, option):
            # type: (AtFormal, FunctionOption) -> AtFormal
            argument['dynamic_type'] = NATIVE_DYNAMIC_TYPE.get(argument['type'], argument['type'])
            return argument

        result = pos_args + kwd_args
        result = [add_dynamic_type(argument, option) for argument in result]

        # ensure we get reference-type formals when appropriate
        def native_translate_formals(argument, option):
            # type: (AtFormal, FunctionOption) -> AtFormal
            def translate_map(const):
                # type: (bool) -> Dict[str, str]
                return {
                    'Tensor': 'const Tensor &' if const else 'Tensor &',
                    'Type': 'const Type &' if const else 'Type &',
                    'TensorOptions': 'const TensorOptions &' if const else 'TensorOptions &',
                    'TensorList': 'TensorList',
                }

            if argument.get('is_nullable') and argument['type'] not in translate_map(False).keys():
                argument['type'] = "c10::optional<{}>".format(argument['type'])

            if (option['inplace'] and argument['name'] == 'self') or argument.get('output', False):
                argument['type'] = translate_map(False).get(argument['type'], argument['type'])
            else:
                argument['type'] = translate_map(True).get(argument['type'], argument['type'])

            return argument

        result = [native_translate_formals(argument, option) for argument in result]
        return result

    # this can return multiple return types in a list, e.g. ['Tensor', 'Tensor']
    def native_get_return_types(option):
        # type: (FunctionOption) -> List[ReturnType]
        ret = option['return']

        return_types = []  # List[ReturnType]
        for t_raw in ret:
            # See Note [field_name versus name]
            field_name = None
            if isinstance(t_raw, string_type):
                t = t_raw
                name = None
            else:
                t = t_raw['type']
                name = t_raw['name']
                if 'field_name' in t_raw:
                    field_name = t_raw['field_name']

            # can't actually return a TensorList (since it's a reference object)
            actual_return_type = {'TensorList': 'std::vector<Tensor>'}.get(t, t)

            if actual_return_type == 'Tensor' and (option['inplace'] or option['api_name'].endswith('_out')):
                # follow normal ATen convention of returning Tensor & for inplace functions.
                actual_return_type = 'Tensor &'

            rtype = {
                'type': actual_return_type,
                'dynamic_type': NATIVE_DYNAMIC_TYPE.get(t, t),
            }  # type: ReturnType
            if name is not None:
                rtype['name'] = name
            if field_name is not None:
                rtype['field_name'] = field_name
            return_types.append(rtype)

        return return_types

    def process_native(option):
        # type: (FunctionOption) -> Optional[OutputDeclaration]
        assert option['python_module'] == '' or option['python_module'] == 'nn', \
            "Found python_module of {} for decl {}, but only \'\' string or \'nn\' are supported".format(
                option['python_module'], option['name'])
        formals = native_get_formals(option)
        option['formals_list'] = formals
        option['formals'] = [format_formal(f) for f in formals]
        option['formals_with_defaults'] = [formal_with_default(f) for f in formals]

        collapsed_formals = collapse_formals_list(formals)
        option['collapsed_formals'] = [format_formal(f) for f in collapsed_formals]
        option['collapsed_formals_with_defaults'] = [formal_with_default(f) for f in collapsed_formals]
        
        option['returns'] = native_get_return_types(option)
        option['return_type'] = format_return_type(option['returns'])
        option['return_call'] = 'return ' if option['return_type'] != 'void' else ''
        option['actuals'] = [f['name'] for f in formals]

        option['formals_types'] = [f['type'] for f in option['formals_list']]
        option['native_actuals'] = [f['name'] for f in option['formals_list']]

        option['formals_types_with_return'] = [option['return_type']]
        if len(option['formals_types']) > 0:
            option['formals_types_with_return'].extend(option['formals_types'])

        option['method_formals'] = [format_formal(f) for f in formals
                                    if f['name'] != 'self']
        option['method_formals_with_defaults'] = (
            [formal_with_default(f) for f in formals if f['name'] != 'self'])
        # *this is 'const Tensor&' since all Tensor methods are const and must
        # be const_casted to be accepted as native function's non-const argument
        option['method_actuals'] = [
            f['name'] if f['name'] != 'self' else 'const_cast<Tensor&>(*this)' for f in formals]

        option['collapsed_method_actuals'] = collapse_actuals(option['method_actuals'])

        def find_formal(formal_name, formals):
            for formal in formals:
                if formal_name == formal['dynamic_type']:
                    return formal
            return None

        def gen_tensor_method(option, multidispatch_tensors):
            # type: (Any, List[str]) -> FunctionCode
            def swizzle_self(t):  # blegh
                if t == 'self':
                    return '*this'
                else:
                    return t
            option['inferred_type_set'] = 'c10::detail::multi_dispatch_tensor_type_set({})'.format(
                ', '.join(swizzle_self(t) for t in multidispatch_tensors)
            )

            if isinstance(type_method_dispatch, dict):
                static_dispatch_function_switches = []
                # NB: As this code is currently written, there will NEVER be
                # a backend generated for variable dispatch.  There is nothing
                # stopping us from actually implementing this, however, if you
                # really wanted variable on mobile, there's nothing stopping
                # you from implementing this (however, you would have an
                # annoying phase problem, since code generation for variable
                # happens in tools/ which happens later than here.)
                #
                # If you pass in a variable to the dispatch, and variable is
                # enabled, this switch will fail.  This is intentional: you
                # probably need to disable variable globally in the mobile
                # calling code.
                for backend in static_dispatch_backends:
                    if backend in type_method_dispatch:
                        static_dispatch_function_switches.append(STATIC_DISPATCH_FUNCTION_SWITCH_STATEMENT.substitute(
                            option,
                            backend=backend,
                            backend_function=type_method_dispatch[backend],
                            native_arguments=option['method_actuals']))
                static_dispatch_method_body = STATIC_DISPATCH_FUNCTION_SWITCH_BODY.substitute(
                    option,
                    type_set='type_set()',
                    static_dispatch_function_switches=static_dispatch_function_switches)
            else:
                static_dispatch_method_body = STATIC_DISPATCH_FUNCTION_DEFAULT_BODY.substitute(
                    option, native_arguments=option['method_actuals'])

            if check_if_factory_method(option['arguments']):  
                return FunctionCode(
                declaration=TENSOR_METHOD_DECLARATION_UNDERSCORE.substitute(
                    option, static_dispatch_method_body=static_dispatch_method_body),
                definition=C10_TENSOR_METHOD_DEFINITION_UNDERSCORE.substitute( 
                    option, static_dispatch_method_body=static_dispatch_method_body))
            else:
                return FunctionCode(

                declaration=TENSOR_METHOD_DECLARATION.substitute(
                    option, static_dispatch_method_body=static_dispatch_method_body),
                definition=C10_TENSOR_METHOD_DEFINITION.substitute(
                    option, static_dispatch_method_body=static_dispatch_method_body))

        def gen_namespace_function(option, multidispatch_tensors):
            # type: (Any, List[str]) -> FunctionCode
            
            option['inferred_type_set'] = (
                'c10::detail::multi_dispatch_tensor_type_set({})'.format(', '.join(multidispatch_tensors)))
            declaration = DEPRECATED_FUNCTION_DECLARATION if option['deprecated'] else FUNCTION_DECLARATION
            fn_declaration = declaration.substitute(option)

            if is_factory_method:
                fn_declaration = FUNCTION_DECLARATION_UNDERSCORE.substitute(option)

            if isinstance(type_method_dispatch, dict):
                static_dispatch_function_switches = []
                for backend in static_dispatch_backends:
                    if backend in type_method_dispatch:
                        static_dispatch_function_switches.append(STATIC_DISPATCH_FUNCTION_SWITCH_STATEMENT.substitute(
                            option,
                            backend=backend,
                            backend_function=type_method_dispatch[backend],
                            native_arguments=option['native_actuals']))
                static_dispatch_function_body = STATIC_DISPATCH_FUNCTION_SWITCH_BODY.substitute(
                    option,
                    type_set=option['inferred_type_set'],
                    static_dispatch_function_switches=static_dispatch_function_switches)
            else:
                static_dispatch_function_body = STATIC_DISPATCH_FUNCTION_DEFAULT_BODY.substitute(
                    option, native_arguments=option['native_actuals'])

            if is_factory_method:
                fn_definition = C10_FACTORY_DEFINITION_UNDERSCORE.substitute(
                    option, static_dispatch_function_body=static_dispatch_function_body)
            else:
                fn_definition = C10_FUNCTION_DEFINITION.substitute(
                    option, static_dispatch_function_body=static_dispatch_function_body)

            return FunctionCode(definition=fn_definition, declaration=fn_declaration)

        def gen_collapsed_function_declaration(option):
            declaration = DEPRECATED_COLLAPSED_FUNCTION_DECLARATION if option['deprecated'] else COLLAPSED_FUNCTION_DECLARATION
            fn_declaration = declaration.substitute(option)

            expanded_native_actuals = option['collapsed_native_actuals'][:]
            index = expanded_native_actuals.index('options')
            expanded_native_actuals.remove('options')
            expanded_native_actuals.insert(index, 'options.pinned_memory()')
            expanded_native_actuals.insert(index, 'options.device()')
            
             # special case for 'sparse_coo_tensor' and '_sparse_coo_tensor_unsafe'
             # issue #30405
            if (option['name'] == 'sparse_coo_tensor' or option['name'] == '_sparse_coo_tensor_unsafe'):
                expanded_native_actuals.insert(index, 'options.layout_opt()')
            else:
                expanded_native_actuals.insert(index, 'options.layout()')
            expanded_native_actuals.insert(index, 'typeMetaToScalarType(options.dtype())')

            fn_definition = COLLAPSED_FACTORY_DEFINITION.substitute(option, expanded_native_actuals=expanded_native_actuals)
            return FunctionCode(definition=fn_definition, declaration=fn_declaration)

        def gen_native_dispatch_declaration(option):
            declaration = NATIVE_DISPATCH_DECLARATION_CONST
            fn_declaration = declaration.substitute(option, type_method_formals= collapse_formals(option['method_formals_with_defaults']))

            expanded_native_actuals = option['collapsed_method_actuals'][:]
            expanded_native_actuals.remove('const_cast<Tensor&>(*this)')
            index = expanded_native_actuals.index('options')
            expanded_native_actuals.remove('options')
            expanded_native_actuals.insert(index, 'pin_memory')
            expanded_native_actuals.insert(index, 'device')
            expanded_native_actuals.insert(index, 'layout')
            expanded_native_actuals.insert(index, 'dtype')

            if option['name'] == 'to':
                fn_definition = COLLAPSED_METHOD_TO_DEFINITION.substitute(option, collapsed_formals = collapse_formals(option['method_formals']), expanded_native_actuals=expanded_native_actuals)
            else:    
                fn_definition = COLLAPSED_METHOD_DEFINITION.substitute(option, collapsed_formals = collapse_formals(option['method_formals']), expanded_native_actuals=expanded_native_actuals)
            return FunctionCode(definition=fn_definition, declaration=fn_declaration)

        assert find_formal('Type', formals) is None, \
            "Found Type argument in {}({}). Use TensorOptions instead.".format(
                option['name'], ", ".join(option['method_formals_with_defaults']))

        type_method_dispatch = option['type_method_definition_dispatch']
        multidispatch_tensors = find_multidispatch_tensors(formals)
        option['type_method_formals'] = [format_formal(f) for f in formals]
        option['type_method_actuals'] = [f['name'] for f in formals]
        option['native_actuals'] = [f['name'] for f in formals]
        option['collapsed_native_actuals'] = [f['name'] for f in collapsed_formals]

        is_method = 'method' in option['variants']
        is_namespace_function = 'function' in option['variants']
        # For method-only entries, the first argument should be self
        if is_method and not is_namespace_function:
            assert formals[0]['name'] == 'self'
        check_methods_do_not_start_with_underscore(option['name'], is_method)

        option['method_prefix_derived'] = ''
        # NB: Device guard and scalar type generated code is still based on the
        # first argument.  Scalar type test will be removed once TH is removed.
        # If you need more complex device guard behavior, you should disable
        # device guard and then manually add the guards you need.
        dispatch_options = check_tensor_options_in_formals(formals)
        guard_tensor = None if dispatch_options else find_dispatch_tensor(formals)
        option['device_guard_declaration'] = device_guard(option, dispatch_options, guard_tensor)
        option['named_guard_declaration'] = named_guard(option, find_tensors(formals),
                                                        find_tensorlists(formals))
        option['dispatch_scalar_type_declaration'] = dispatch_scalar_type(option, dispatch_options, guard_tensor)

        broadcast_arg = get_broadcast_argument(option)
        if broadcast_arg is not None:
            raise Exception("broadcasting is not yet supported for native functions, "
                            "but specified for function {}", option['name'])

        top_env['list_of_aten_ops'].append(OPERATOR_NAME.substitute(option))
        option['native_type_method_dispatch'] = type_method_dispatch

        # Note [Abstract ATen methods]
        # ~~~~~~~~~~~~~~~~~~~~~~~~~~~~
        # An abstract ATen method is one whose dispatch differs between
        # types.  These are implemented in derived types (with a
        # standard (throwing) definition in Type).  A concrete ATen
        # method is one which has the same dispatch for all types;
        # we just implement it in the base Type.  This is exposed
        # in Declarations.yaml via a field named 'abstract'.
        abstract = False
        if isinstance(type_method_dispatch, dict):
            abstract = True
            # Having manual_kernel_registration for an abstract method doesn't make sense.
            assert not option['manual_kernel_registration']
        else:
            top_env['type_method_declarations'].append(NATIVE_DISPATCH_DECLARATION.substitute(option))
            top_env['type_method_definitions'].append(NATIVE_DISPATCH_DEFINITION_DEFAULT.substitute(option))
            if option['manual_kernel_registration']:
                top_env['function_registrations'].append(DEFAULT_SCHEMA_REGISTRATION.substitute(option))
            else:
                if option['use_c10_dispatcher'] == 'full':
                    top_env['function_registrations'].append(DEFAULT_FUNCTION_REGISTRATION.substitute(option))
                else:
                    assert option['use_c10_dispatcher'] == 'unboxed_only'
                    top_env['function_registrations'].append(DEFAULT_UNBOXEDONLY_FUNCTION_REGISTRATION.substitute(option))

        # generate the at::native function declarations (i.e. what the user will implement)
        if isinstance(type_method_dispatch, dict):
            generated_native_functions = []  # type: List[str]
            for key in sorted(type_method_dispatch.keys()):
                value = type_method_dispatch[key]
                # skip functions in different namespace, e.g. legacy::cpu
                if "::" in value:
                    continue
                if value not in generated_native_functions:
                    option['native_type_method_dispatch'] = value
                    top_env['native_function_declarations'].append(NATIVE_DECLARATION.substitute(option))
                    generated_native_functions.append(value)
        else:
            top_env['native_function_declarations'].append(NATIVE_DECLARATION.substitute(option))

        method_of = ['Type']
        is_factory_method = check_if_factory_method(option['arguments'])

        if is_method:
            code = gen_tensor_method(option, multidispatch_tensors)
            top_env['tensor_method_declarations'].append(code.declaration)
            top_env['tensor_method_definitions'].append(code.definition)
            method_of.append('Tensor')
            
            if is_factory_method:
                code = gen_native_dispatch_declaration(option)
                top_env['tensor_method_declarations'].append(code.declaration)
                top_env['tensor_method_definitions'].append(code.definition)

        if is_namespace_function:
            code = gen_namespace_function(option, multidispatch_tensors)
            top_env['function_definitions'].append(code.definition)
            top_env['function_declarations'].append(code.declaration)
            method_of.append('namespace')

<<<<<<< HEAD
            if is_factory_method:
                # function_definitions and function_declarations are being used for constructing 
                # Functions.h which is part of our C++ API. We have to preverse TensorOption here
                collapsed_code = gen_collapsed_function_declaration(option)
                
                if is_named_tensor_only:
                    collapsed_code = add_namedtensor_enabled_macro(collapsed_code)

                top_env['function_definitions'].append(collapsed_code.definition)
                top_env['function_declarations'].append(collapsed_code.declaration)

        if not BUILD_NAMEDTENSOR and is_named_tensor_only:
            return None
=======
>>>>>>> e3bce298
        return OutputDeclaration(
            name=option['api_name'],
            operator_name=option['operator_name'],
            overload_name=option['overload_name'],
            use_c10_dispatcher=option['use_c10_dispatcher'],
            manual_kernel_registration=option['manual_kernel_registration'],
            category_override=option['category_override'],
            matches_jit_signature=option["matches_jit_signature"],
            schema_string=option["schema_string"],
            method_prefix_derived=option['method_prefix_derived'],
            arguments=formals,
            method_of=method_of,
            mode=option['mode'],
            python_module=option['python_module'],
            buffers=None,
            returns=option['returns'],
            inplace=option['inplace'],
            is_factory_method=is_factory_method,
            # See Note [Abstract ATen methods]
            abstract=abstract,
            requires_tensor=option.get('requires_tensor', False),
            device_guard=option.get('device_guard', True),
            with_gil=option.get('with_gil', False),
            deprecated=option['deprecated'],
        )

    output_declarations = []  # type: List[OutputDeclaration]
    for declaration in declarations:
        output_options = []  # type: List[OutputDeclaration]
        for option in declaration['options']:
            option["matches_jit_signature"] = declaration["matches_jit_signature"]
            option["schema_string"] = declaration["schema_string"]
            try:
                if option['mode'] != 'native':
                    # Mutably populate option with values
                    process_legacy_th_option(option)
                else:
                    output_option = process_native(option)
                    if output_option:
                        output_options.append(output_option)
            except NYIError:
                option['skip'] = True
        output_declarations.extend(output_options)

    return output_declarations

def create_derived(backend_type_env, declarations):
    # type: (Environment, List[FunctionOption]) -> Tuple[List[str], List[str], List[str], List[str], List[str]]
    type_object_declarations = []  # type: List[str]
    type_object_definitions = []  # type: List[str]
    function_registrations = []  # type: List[str]
    legacy_th_declarations = []  # type: List[str]
    legacy_th_definitions = []  # type: List[str]
    is_cuda = 'CUDA' in backend_type_env['Backend']

    def requires_checked_cast(argument):
        # type: (THFormal) -> bool
        if argument['type'] == 'IntArrayRef':
            return 'size' in argument
        return argument['type'] in CHECKED_CAST

    def nullable_argument(argument):
        # type: (THFormal) -> bool
        return argument.get('is_nullable', False)

    def get_argument(env, argument, option):
        # type: (Environment, THFormal, FunctionOption) -> str
        if requires_checked_cast(argument):
            checked_use = CHECKED_USE.get(
                argument['type'], '{}_').format(argument['name'])
            if nullable_argument(argument):
                checked_use = CHECKED_USE_NULLABLE.substitute(
                    env={}, arg_name=argument['name'], usage=checked_use)
            return checked_use
        elif argument['type'] == 'CONSTANT':
            v = str(argument.get('default', argument['name']))
            for pattern, replacement in CONSTANT_REPLACEMENTS:
                v = re.sub(pattern, replacement, v)
            return CodeTemplate(v).substitute(env)
        # e.g. argument 0, i.e. repeat the 0th argument in this position...
        elif argument['type'] == 'argument':
            index = int(argument['name'])
            return get_argument(env, option['arguments'][index], option)
        else:
            return argument['name']

    def drop_argument(argument, option):
        # type: (THFormal, FunctionOption) -> bool
        # Devices are handled in the body of the function.
        if argument['name'] == 'device':
            return True
        return False

    def get_arguments(env, arguments, option):
        # type: (Environment, List[THFormal], FunctionOption) -> List[str]
        return [get_argument(env, argument, option)
                for argument in arguments if not drop_argument(argument, option)]

    def is_actual_return_long(env, ret):
        # type: (Environment, ReturnDecl) -> bool
        if ret['type'] == 'long':
            return True
        if ret['type'] == 'real':
            return env['ScalarName'] == 'Long'
        if ret['type'] == 'accreal':
            return env['AccScalarName'] == 'Long'
        return False

    def handle_zero_dim(env, option):
        # type: (Environment, FunctionOption) -> List[str]
        zero_dim_dispatch = option.get('zero_dim_dispatch_when_scalar', '')
        if not zero_dim_dispatch:
            return []
        broadcasts_arg = zero_dim_dispatch in option.get('broadcast_actuals', '')
        # if the argument broadcasts, then this would only affect cases where all broadcasted
        # tensors were zero-dim, which is inconsistent with the scalar handling.
        if broadcasts_arg:
            return []
        zero_dim_actuals = [arg['name']
                            if arg['name'] != zero_dim_dispatch else "{}.item()".format(arg['name'])
                            for arg in option['formals_list']]
        return [ZERO_DIM_CHECK.substitute(env, check_name=zero_dim_dispatch, zero_dim_actuals=zero_dim_actuals)]

    def allocate_arg(env, arg, output_count):
        # type: (Environment, THFormal, int) -> List[str]
        name = arg['name']
        allocation = CodeTemplate(ALLOC_NOARGS_WRAP[arg['type']]).substitute(env)
        tensor_arg = '{}_'.format(name)
        if arg.get('mask', False):
            allocation = 'output_mask[{}] ? {} : nullptr'.format(output_count, allocation)
            tensor_arg = ('{}_ == nullptr ? (TensorImpl*)UndefinedTensorImpl::singleton() : (TensorImpl*){}_'
                          .format(name, name))
        intrusive_ptr_type = 'c10::intrusive_ptr<TensorImpl, UndefinedTensorImpl>'
        return [
            'auto {}_ = {};'.format(name, allocation),
            'auto {} = Tensor({}::reclaim({}));'.format(name, intrusive_ptr_type, tensor_arg),
        ]

    def resize_arg(arg):
        # type: (THFormal) -> str
        resize = arg['resize']
        if isinstance(resize, str):
            return "{}.resize_({}.sizes());".format(arg['name'], resize)
        else:
            resize_scalar = arg.get('resize_scalar', False)
            if resize_scalar:
                dims = ['{}.dim() == 0 ? 1 : {}.size({})'.format(name, name, dim) for name, dim in resize]
            else:
                dims = ['{}.size({})'.format(name, dim) for name, dim in resize]
            return "{}.resize_({{ {} }});".format(arg['name'], ','.join(dims))

    def handle_call(env, option, cimpl):
        # type: (Environment, FunctionOption, FunctionOption) -> str
        is_nn = option['mode'] == 'NN'
        actuals = get_arguments(env, cimpl['arguments'], option)
        if is_cuda or is_nn:
            actuals = ['globalContext().getTHCState()'] + actuals

        cname = cimpl['cname']
        if option.get('sparse', False):
            if is_cuda:
                cname = 'THCS' + env['ScalarName'] + "Tensor_" + cname
            else:
                cname = env['THTensor'].replace('TH', 'THS') + '_' + cname
        elif is_nn:
            cname = 'THNN_{}'.format(env['THType']) + cname
        else:
            cname = env['THTensor'] + '_' + cname

        call = CALL_TEMPLATE.substitute(actuals=actuals, cname=cname)
        if cimpl.get('condition') is not None:
            call = 'if ({}) {}'.format(cimpl['condition'], call)
        return call

    def emit_body(env, option, scalar_type_cases):
        # type: (Environment, FunctionOption, List[str]) -> List[str]
        body = []  # type: List[str]
        body += handle_zero_dim(env, option)

        cases = []
        for scalar_name, c_type, accreal, _ in scalar_types:
            if scalar_name in scalar_type_cases:
                case_body = []
                # arguments are potentially duplicated because of one argument
                # referencing another
                seen_names = set()  # type: Set[str]
                seen_tensorlists = set()  # type: Set[str]
                count = 0
                output_count = 0

                case_env = {
                    'Backend': env['Backend'],
                    'DeviceType': env['DeviceType'],
                    'state': env['state'],
                    'ScalarType': c_type,
                    'ScalarName': scalar_name,
                    'AccScalarName': accreal,
                    'THType': scalar_name,
                    'THTensor': 'TH{}Tensor'.format(scalar_name)
                }  # type: Environment
                if case_env['Backend'] == 'CUDA':
                    sname = '' if scalar_name == "Float" else scalar_name
                    case_env['THType'] = 'Cuda{}'.format(sname)
                    case_env['THTensor'] = 'THCuda{}Tensor'.format(sname)

                for arg in option['arguments']:
                    if is_real_argument_to_wrapper(arg):
                        count += 1
                    if arg['type'] == 'TensorList':
                        seen_tensorlists.add(arg['name'])

                    wrap_dim_target = arg.get('wrap_dim', None)
                    if wrap_dim_target is not None:
                        # for Tensors, "name_" is the TensorImpl, but for TensorLists, it is an
                        # std::vector of TH*s.  Since TH*s have different dimension rules, we used
                        # "name" instead, but keep "name_" for tensor to avoid an extra function call.
                        if wrap_dim_target not in seen_tensorlists:
                            wrap_dim_target = wrap_dim_target + "_"
                        case_body.append("{} = maybe_wrap_dim({}, {});".format(
                            arg['name'], arg['name'], wrap_dim_target))

                    # only generated checked casts the first time we see it
                    if arg['name'] not in seen_names and requires_checked_cast(arg):
                        seen_names.add(arg['name'])

                        # make a new allocation of TensorImpl, then wrap a Tensor around it.
                        if arg.get('allocate', False):
                            case_body += allocate_arg(case_env, arg, output_count)
                            output_count += 1
                        # extract the TensorImpl from an existing tensor (or Storage, etc.)
                        else:
                            # special case where we allow undefined Tensors, and thus
                            # the checked cast succeeds even if the Tensor is not
                            # defined
                            null_okay = 'true' if nullable_argument(arg) else 'false'

                            check_cast = CHECKED_CAST[arg['type']].substitute(
                                case_env, arg_name=arg['name'], arg_pos=count,
                                api_name=option['api_name'], null_okay=null_okay,
                                size=arg.get('size'))
                            case_body.append("auto {}_ = {};".format(
                                arg['name'], check_cast))
                        if drop_argument(arg, option):
                            case_body.append(
                                "(void) {}_; //silence unused warning".format(arg['name']))

                        initializers = []

                        # resize tensors for special ops that require it
                        if 'resize' in arg:
                            initializers.append(resize_arg(arg))

                        # also special handling where we zero some outputs.
                        if arg.get('zero', False) or (arg.get('cpu_zero', False) and not is_cuda):
                            initializers.append("{}.zero_();".format(arg['name']))

                        # only initialize non-null arguments
                        if nullable_argument(arg) and len(initializers) > 0:
                            case_body.append(CONDITIONAL_INITIALIZER.substitute({
                                'name': arg['name'],
                                'initializer': initializers
                            }))
                        else:
                            case_body += initializers

                # cimpls, if it exists, contains the underlying C function names and
                # arguments. Otherwise use option
                cimpls = option.get('cimpls', [option])
                calls = [handle_call(case_env, option, cimpl) for cimpl in cimpls]

                ret = option['return']

                if ret['kind'] == 'arguments':
                    if 'aten_custom_call' in option:
                        # all aten_custom_call bodies handle settings on their own.
                        case_body.append(CodeTemplate(
                            option['aten_custom_call']).substitute(case_env))
                    else:
                        case_body.extend([call + ';' for call in calls])
                    arguments_indices = ret['arguments']
                    arguments = [option['arguments'][argi]
                                 for argi in arguments_indices]
                    if len(arguments_indices) == 1:
                        arg = arguments[0]
                        case_body.append("return {};".format(arg['name']))
                    else:
                        types = [to_return_type(arg, option)['type']
                                 for arg in arguments]
                        # TODO: check for move semantics...
                        names = [arg['name'] for arg in arguments]
                        case_body.append(CodeTemplate("return std::tuple<${types}>(${names});").substitute(
                            types=types, names=names))
                elif ret['kind'] == 'type':
                    assert len(calls) == 1
                    call = calls[0]
                    if 'aten_custom_call' in option:
                        # all aten_custom_call bodies handle settings on their own.
                        case_body.append(CodeTemplate(
                            option['aten_custom_call']).substitute(case_env))

                    if ret['type'] in ALLOC_WRAP.keys():
                        wrapped_tensor = CodeTemplate(ALLOC_WRAP[ret['type']]).substitute(
                            case_env, arguments=[call])
                        return_tensor = (
                            "return Tensor(" +
                            "c10::intrusive_ptr<TensorImpl, UndefinedTensorImpl>::reclaim(" +
                            "(${wrapped_tensor})));")
                        case_body.append(CodeTemplate(return_tensor).substitute(
                            case_env, wrapped_tensor=wrapped_tensor))
                    # return the same underlying Tensor type for both real and accreal; this ensures
                    # e.g. x.sum(0) and x.sum() return the same type. We explicitly cast to the
                    # ScalarType before constructing the scalar_tensor to avoid overflow checking.
                    elif ret['type'] == 'accreal' or ret['type'] == 'real':
                        return_scalar = ('return at::scalar_tensor(convert<${ScalarType}>(${call}), '
                                         'options(ScalarType::${ScalarName}));')
                        case_body.append(CodeTemplate(return_scalar).substitute(case_env, call=call))
                    else:
                        # we using int64_t for long in the API, so correct it here...
                        if is_actual_return_long(case_env, ret):
                            call = "static_cast<int64_t>({})".format(call)
                        case_body.append("return {};".format(call))
                else:
                    raise Exception("NYI - return handling")

                cases.append(LEGACY_TH_DEFINITION_CASE.substitute(case_env, case_body=case_body))
        body.append(LEGACY_TH_DEFINITION_SWITCH_STATEMENT.substitute(env, cases=cases))
        return body

    def process_legacy_th_option(option):
        # type: (FunctionOption) -> None
        backend = backend_type_env['Backend']
        if backend in option['backend_types']:
            env = nested_dict(option, backend_type_env)
            body = emit_body(env, option, option['backend_types'][backend])  # type: ignore
            option['type_definition_body'] = body
            if option.get('broadcast_actuals', None):
                legacy_th_declarations.append(
                    LEGACY_TH_DECLARATION_BROADCAST.substitute(env))
                legacy_th_definitions.append(
                    LEGACY_TH_DEFINITION_BROADCAST.substitute(env))
            legacy_th_declarations.append(
                LEGACY_TH_DECLARATION.substitute(env))
            legacy_th_definitions.append(
                LEGACY_TH_DEFINITION.substitute(env))

    def process_native(option):
        # type: (FunctionOption) -> None
        dispatch = option['type_method_definition_dispatch']
        env = nested_dict(option, backend_type_env)

        if isinstance(dispatch, dict):
            # If we're here, then our native_functions.yaml entry has dispatch configuration.
            # Having manual kernel registration doesn't make sense.
            assert not option['manual_kernel_registration']

            backend = backend_type_env['Backend']
            if backend in option['backend_types']:
                native_dispatch = dispatch.get(backend)
                type_object_declarations.append(
                    NATIVE_DISPATCH_DECLARATION.substitute(env))
                option['native_type_method_dispatch'] = native_dispatch
                type_object_definitions.append(
                    NATIVE_DISPATCH_DEFINITION_BACKEND.substitute(env))
                if native_dispatch:
                    if option['use_c10_dispatcher'] == 'full':
                        function_registrations.append(
                            BACKEND_FUNCTION_REGISTRATION.substitute(env))
                    else:
                        assert option['use_c10_dispatcher'] == 'unboxed_only'
                        function_registrations.append(
                            BACKEND_UNBOXEDONLY_FUNCTION_REGISTRATION.substitute(env))

    for declaration in declarations:
        for option in declaration['options']:
            if not option.get('skip', False):
                try:
                    if option['mode'] == 'NN' and option.get('cimpls') is None:
                        continue
                    if option['mode'] != 'native':
                        process_legacy_th_option(option)
                    else:
                        process_native(option)
                except NYIError:
                    pass
    return (type_object_declarations, type_object_definitions, function_registrations,
            legacy_th_declarations, legacy_th_definitions)<|MERGE_RESOLUTION|>--- conflicted
+++ resolved
@@ -3,7 +3,7 @@
 
 import re
 from code_template import CodeTemplate
-from tensor_options_utils import *
+import tensor_options_utils as TOUtils
 
 try:
     import typing  # noqa: F401
@@ -139,15 +139,12 @@
 
 # add non-virtual declaration to TensorBody.h
 TENSOR_METHOD_DECLARATION = CodeTemplate("""\
-${return_type} ${api_name}(${method_formals_with_defaults}) const;
-""")
-TENSOR_METHOD_DECLARATION_UNDERSCORE = CodeTemplate("""\
-${return_type} _${api_name}(${method_formals_with_defaults}) const;
-""")
+${return_type} ${api_name_prefix}${api_name}(${method_formals_with_defaults}) const;
+""")
+
 # add non-virtual declaration to Tensor.cpp
-
 C10_TENSOR_METHOD_DEFINITION = CodeTemplate("""\
-inline ${return_type} Tensor::${api_name}(${method_formals}) const {
+inline ${return_type} Tensor::${api_name_prefix}${api_name}(${method_formals}) const {
 #ifdef USE_STATIC_DISPATCH
     ${static_dispatch_method_body}
 #else
@@ -157,23 +154,9 @@
 }
 """)
 
-C10_TENSOR_METHOD_DEFINITION_UNDERSCORE = CodeTemplate("""\
-inline ${return_type} Tensor::_${api_name}(${method_formals}) const {
-#ifdef USE_STATIC_DISPATCH
-    ${static_dispatch_method_body}
-#else
-    static c10::OperatorHandle op = c10::Dispatcher::singleton().findSchema({"aten::${operator_name}", "${overload_name}"}).value();
-    return op.callUnboxed<${formals_types_with_return}>(${method_actuals});
-#endif
-}
-""")
-
 # add a method declaration in Functions.h
 FUNCTION_DECLARATION = CodeTemplate("""\
-static inline ${return_type} ${api_name}(${formals_with_defaults});
-""")
-FUNCTION_DECLARATION_UNDERSCORE = CodeTemplate("""\
-static inline ${return_type} _${api_name}(${formals_with_defaults});
+static inline ${return_type} ${api_name_prefix}${api_name}(${formals_with_defaults});
 """)
 COLLAPSED_FUNCTION_DECLARATION = CodeTemplate("""\
 static inline ${return_type} ${api_name}(${collapsed_formals_with_defaults});
@@ -230,7 +213,7 @@
 """)
 
 # special method definition for factory functions in Functions.h that initializes backends
-C10_FACTORY_DEFINITION_UNDERSCORE = CodeTemplate("""\
+C10_FACTORY_DEFINITION_FACTORY = CodeTemplate("""\
 static inline ${return_type} _${api_name}(${formals}) {
 #ifdef USE_STATIC_DISPATCH
     ${static_dispatch_function_body}
@@ -244,13 +227,13 @@
 """)
 
 COLLAPSED_FACTORY_DEFINITION = CodeTemplate("""\
-inline ${return_type} ${api_name}(${collapsed_formals}) { 
+inline ${return_type} ${api_name}(${collapsed_formals}) {
     return _${api_name}(${expanded_native_actuals});
 }
 """)
 
 COLLAPSED_METHOD_DEFINITION = CodeTemplate("""\
-inline ${return_type} Tensor::${api_name}(${collapsed_formals}) const { 
+inline ${return_type} Tensor::${api_name}(${collapsed_formals}) const {
     c10::optional<ScalarType> dtype = c10::nullopt;
     c10::optional<Layout> layout = c10::nullopt;
     c10::optional<Device> device = c10::nullopt;
@@ -260,17 +243,9 @@
         dtype = typeMetaToScalarType(options.dtype());
     }
 
-    if (options.layout_opt().has_value()) {
-        layout = options.layout();
-    }
-    
-    if (options.device_opt().has_value()) {
-        device = options.device();
-    }
-
-    if (options.pinned_memory_opt().has_value()) {
-        pin_memory = options.pinned_memory();
-    }
+    layout = options.layout_opt();
+    device = options.device_opt();
+    pin_memory = options.pinned_memory_opt();
 
     return _${api_name}(${expanded_native_actuals});
 }
@@ -279,7 +254,7 @@
 # This is a special case for '.to' operator. It should be cleaned up
 # issue #30405
 COLLAPSED_METHOD_TO_DEFINITION = CodeTemplate("""\
-inline ${return_type} Tensor::${api_name}(${collapsed_formals}) const { 
+inline ${return_type} Tensor::${api_name}(${collapsed_formals}) const {
     TORCH_CHECK(options.requires_grad_opt() == c10::nullopt,
          "to(options) expects unset requires_grad flag, but got "
          "options.requires_grad set as ", options.requires_grad());
@@ -293,17 +268,9 @@
         dtype = typeMetaToScalarType(options.dtype());
     }
 
-    if (options.layout_opt().has_value()) {
-        layout = options.layout();
-    }
-    
-    if (options.device_opt().has_value()) {
-        device = options.device();
-    }
-
-    if (options.pinned_memory_opt().has_value()) {
-        pin_memory = options.pinned_memory();
-    }
+    layout = options.layout_opt();
+    device = options.device_opt();
+    pin_memory = options.pinned_memory_opt();
 
     return _${api_name}(${expanded_native_actuals});
 }
@@ -644,6 +611,7 @@
     'formals_types': List[str],
     'formals_types_with_return': List[str],
     'inferred_type_set': str,
+    'api_name_prefix': str,
     'inplace': bool,
     'matches_jit_signature': bool,
     # This controls whether or not we generate the interface in Type or
@@ -717,9 +685,9 @@
     # For factory methods the `DeviceGuard` is already in the template.
     if option.get('device_guard', True):
         if dispatch_options:
-            if any(arg['type'] == 'c10::optional<ScalarType>' for arg in option['arguments']):
+            if any(arg['type'] == 'c10::optional<Device>' for arg in option['arguments']):
                 return 'auto dev = device.has_value() ? device.value() : Device(kCPU);\nconst DeviceGuard device_guard(dev);'
-            else:    
+            else:
                 return 'const DeviceGuard device_guard(device); '
         if dispatch_tensor:
             return 'const OptionalDeviceGuard device_guard(device_of({}));'.format(dispatch_tensor)
@@ -963,7 +931,7 @@
             if formal['dynamic_type'] in ['TensorList'] or is_any_tensor_type(formal):
                 r.append(formal['name'])
 
-        if check_if_factory_method(formals):
+        if TOUtils.check_if_factory_method(formals):
             r.append('dtype, device, layout, pin_memory')
         return r
 
@@ -1170,10 +1138,10 @@
         option['formals'] = [format_formal(f) for f in formals]
         option['formals_with_defaults'] = [formal_with_default(f) for f in formals]
 
-        collapsed_formals = collapse_formals_list(formals)
+        collapsed_formals = TOUtils.collapse_formals_list(formals)
         option['collapsed_formals'] = [format_formal(f) for f in collapsed_formals]
         option['collapsed_formals_with_defaults'] = [formal_with_default(f) for f in collapsed_formals]
-        
+
         option['returns'] = native_get_return_types(option)
         option['return_type'] = format_return_type(option['returns'])
         option['return_call'] = 'return ' if option['return_type'] != 'void' else ''
@@ -1195,7 +1163,7 @@
         option['method_actuals'] = [
             f['name'] if f['name'] != 'self' else 'const_cast<Tensor&>(*this)' for f in formals]
 
-        option['collapsed_method_actuals'] = collapse_actuals(option['method_actuals'])
+        option['collapsed_method_actuals'] = TOUtils.collapse_actuals(option['method_actuals'])
 
         def find_formal(formal_name, formals):
             for formal in formals:
@@ -1243,30 +1211,28 @@
                 static_dispatch_method_body = STATIC_DISPATCH_FUNCTION_DEFAULT_BODY.substitute(
                     option, native_arguments=option['method_actuals'])
 
-            if check_if_factory_method(option['arguments']):  
-                return FunctionCode(
-                declaration=TENSOR_METHOD_DECLARATION_UNDERSCORE.substitute(
-                    option, static_dispatch_method_body=static_dispatch_method_body),
-                definition=C10_TENSOR_METHOD_DEFINITION_UNDERSCORE.substitute( 
-                    option, static_dispatch_method_body=static_dispatch_method_body))
-            else:
-                return FunctionCode(
-
-                declaration=TENSOR_METHOD_DECLARATION.substitute(
-                    option, static_dispatch_method_body=static_dispatch_method_body),
-                definition=C10_TENSOR_METHOD_DEFINITION.substitute(
-                    option, static_dispatch_method_body=static_dispatch_method_body))
+            option['api_name_prefix'] = ''
+            if TOUtils.check_if_factory_method(option['arguments']):
+                option['api_name_prefix'] = '_'
+
+            return FunctionCode(
+            declaration=TENSOR_METHOD_DECLARATION.substitute(
+                option, static_dispatch_method_body=static_dispatch_method_body),
+            definition=C10_TENSOR_METHOD_DEFINITION.substitute(
+                option, static_dispatch_method_body=static_dispatch_method_body))
 
         def gen_namespace_function(option, multidispatch_tensors):
             # type: (Any, List[str]) -> FunctionCode
-            
+
             option['inferred_type_set'] = (
                 'c10::detail::multi_dispatch_tensor_type_set({})'.format(', '.join(multidispatch_tensors)))
+            option['api_name_prefix'] = ''
+            if is_factory_method:
+                option['api_name_prefix'] = '_'
+
             declaration = DEPRECATED_FUNCTION_DECLARATION if option['deprecated'] else FUNCTION_DECLARATION
             fn_declaration = declaration.substitute(option)
 
-            if is_factory_method:
-                fn_declaration = FUNCTION_DECLARATION_UNDERSCORE.substitute(option)
 
             if isinstance(type_method_dispatch, dict):
                 static_dispatch_function_switches = []
@@ -1286,7 +1252,7 @@
                     option, native_arguments=option['native_actuals'])
 
             if is_factory_method:
-                fn_definition = C10_FACTORY_DEFINITION_UNDERSCORE.substitute(
+                fn_definition = C10_FACTORY_DEFINITION_FACTORY.substitute(
                     option, static_dispatch_function_body=static_dispatch_function_body)
             else:
                 fn_definition = C10_FUNCTION_DEFINITION.substitute(
@@ -1303,7 +1269,7 @@
             expanded_native_actuals.remove('options')
             expanded_native_actuals.insert(index, 'options.pinned_memory()')
             expanded_native_actuals.insert(index, 'options.device()')
-            
+
              # special case for 'sparse_coo_tensor' and '_sparse_coo_tensor_unsafe'
              # issue #30405
             if (option['name'] == 'sparse_coo_tensor' or option['name'] == '_sparse_coo_tensor_unsafe'):
@@ -1317,7 +1283,7 @@
 
         def gen_native_dispatch_declaration(option):
             declaration = NATIVE_DISPATCH_DECLARATION_CONST
-            fn_declaration = declaration.substitute(option, type_method_formals= collapse_formals(option['method_formals_with_defaults']))
+            fn_declaration = declaration.substitute(option, type_method_formals = TOUtils.collapse_formals(option['method_formals_with_defaults']))
 
             expanded_native_actuals = option['collapsed_method_actuals'][:]
             expanded_native_actuals.remove('const_cast<Tensor&>(*this)')
@@ -1329,9 +1295,9 @@
             expanded_native_actuals.insert(index, 'dtype')
 
             if option['name'] == 'to':
-                fn_definition = COLLAPSED_METHOD_TO_DEFINITION.substitute(option, collapsed_formals = collapse_formals(option['method_formals']), expanded_native_actuals=expanded_native_actuals)
-            else:    
-                fn_definition = COLLAPSED_METHOD_DEFINITION.substitute(option, collapsed_formals = collapse_formals(option['method_formals']), expanded_native_actuals=expanded_native_actuals)
+                fn_definition = COLLAPSED_METHOD_TO_DEFINITION.substitute(option, collapsed_formals = TOUtils.collapse_formals(option['method_formals']), expanded_native_actuals=expanded_native_actuals)
+            else:
+                fn_definition = COLLAPSED_METHOD_DEFINITION.substitute(option, collapsed_formals = TOUtils.collapse_formals(option['method_formals']), expanded_native_actuals=expanded_native_actuals)
             return FunctionCode(definition=fn_definition, declaration=fn_declaration)
 
         assert find_formal('Type', formals) is None, \
@@ -1357,7 +1323,7 @@
         # first argument.  Scalar type test will be removed once TH is removed.
         # If you need more complex device guard behavior, you should disable
         # device guard and then manually add the guards you need.
-        dispatch_options = check_tensor_options_in_formals(formals)
+        dispatch_options = TOUtils.check_tensor_options_in_formals(formals)
         guard_tensor = None if dispatch_options else find_dispatch_tensor(formals)
         option['device_guard_declaration'] = device_guard(option, dispatch_options, guard_tensor)
         option['named_guard_declaration'] = named_guard(option, find_tensors(formals),
@@ -1413,14 +1379,14 @@
             top_env['native_function_declarations'].append(NATIVE_DECLARATION.substitute(option))
 
         method_of = ['Type']
-        is_factory_method = check_if_factory_method(option['arguments'])
+        is_factory_method = TOUtils.check_if_factory_method(option['arguments'])
 
         if is_method:
             code = gen_tensor_method(option, multidispatch_tensors)
             top_env['tensor_method_declarations'].append(code.declaration)
             top_env['tensor_method_definitions'].append(code.definition)
             method_of.append('Tensor')
-            
+
             if is_factory_method:
                 code = gen_native_dispatch_declaration(option)
                 top_env['tensor_method_declarations'].append(code.declaration)
@@ -1432,22 +1398,15 @@
             top_env['function_declarations'].append(code.declaration)
             method_of.append('namespace')
 
-<<<<<<< HEAD
+
             if is_factory_method:
-                # function_definitions and function_declarations are being used for constructing 
-                # Functions.h which is part of our C++ API. We have to preverse TensorOption here
+                # function_definitions and function_declarations are being used for constructing
+                # Functions.h which is part of our C++ API. We have to keep TensorOption here
                 collapsed_code = gen_collapsed_function_declaration(option)
-                
-                if is_named_tensor_only:
-                    collapsed_code = add_namedtensor_enabled_macro(collapsed_code)
 
                 top_env['function_definitions'].append(collapsed_code.definition)
                 top_env['function_declarations'].append(collapsed_code.declaration)
 
-        if not BUILD_NAMEDTENSOR and is_named_tensor_only:
-            return None
-=======
->>>>>>> e3bce298
         return OutputDeclaration(
             name=option['api_name'],
             operator_name=option['operator_name'],
