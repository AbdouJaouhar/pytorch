#include <gtest/gtest.h>
#include <test/cpp/api/support.h>

#include <torch/types.h>

#include <ATen/ATen.h>

#include <cmath>
#include <cstddef>
#include <vector>

template <typename T>
bool exactly_equal(at::Tensor left, T right) {
  return left.item<T>() == right;
}

template <typename T>
bool almost_equal(at::Tensor left, T right, T tolerance = 1e-4) {
  return std::abs(left.item<T>() - right) < tolerance;
}

#define REQUIRE_TENSOR_OPTIONS(device_, index_, type_, layout_)            \
  ASSERT_TRUE(                                                             \
      tensor.device().type() == at::Device((device_), (index_)).type());   \
  ASSERT_TRUE(                                                             \
      tensor.device().index() == at::Device((device_), (index_)).index()); \
  ASSERT_EQ(tensor.dtype(), (type_));                                      \
  ASSERT_TRUE(tensor.layout() == (layout_))

TEST(TensorTest, ToDtype) {
  auto tensor = at::empty({3, 4});
  REQUIRE_TENSOR_OPTIONS(at::kCPU, -1, at::kFloat, at::kStrided);

  tensor = tensor.to(at::kInt);
  REQUIRE_TENSOR_OPTIONS(at::kCPU, -1, at::kInt, at::kStrided);

  tensor = tensor.to(at::kChar);
  REQUIRE_TENSOR_OPTIONS(at::kCPU, -1, at::kChar, at::kStrided);

  tensor = tensor.to(at::kDouble);
  REQUIRE_TENSOR_OPTIONS(at::kCPU, -1, at::kDouble, at::kStrided);

  tensor = tensor.to(at::TensorOptions(at::kInt));
  REQUIRE_TENSOR_OPTIONS(at::kCPU, -1, at::kInt, at::kStrided);

  tensor = tensor.to(at::TensorOptions(at::kChar));
  REQUIRE_TENSOR_OPTIONS(at::kCPU, -1, at::kChar, at::kStrided);

  tensor = tensor.to(at::TensorOptions(at::kDouble));
  REQUIRE_TENSOR_OPTIONS(at::kCPU, -1, at::kDouble, at::kStrided);
}

TEST(TensorTest, ToTensorAndTensorAttributes) {
  auto tensor = at::empty({3, 4});
  REQUIRE_TENSOR_OPTIONS(at::kCPU, -1, at::kFloat, at::kStrided);

  auto other = at::empty({3, 4}, at::kInt);
  tensor = tensor.to(other);
  REQUIRE_TENSOR_OPTIONS(at::kCPU, -1, at::kInt, at::kStrided);

  other = at::empty({3, 4}, at::kDouble);
  tensor = tensor.to(other.dtype());
  REQUIRE_TENSOR_OPTIONS(at::kCPU, -1, at::kDouble, at::kStrided);
  tensor = tensor.to(other.device());
  REQUIRE_TENSOR_OPTIONS(at::kCPU, -1, at::kDouble, at::kStrided);

  other = at::empty({3, 4}, at::kLong);
  tensor = tensor.to(other.device(), other.dtype());
  REQUIRE_TENSOR_OPTIONS(at::kCPU, -1, at::kLong, at::kStrided);

  other = at::empty({3, 4}, at::kInt);
  tensor = tensor.to(other.options());
  REQUIRE_TENSOR_OPTIONS(at::kCPU, -1, at::kInt, at::kStrided);
}

// Not currently supported.
// TEST(TensorTest, ToLayout) {
//   auto tensor = at::empty({3, 4});
//   REQUIRE_TENSOR_OPTIONS(at::kCPU, -1, at::kFloat, at::kStrided);
//
//   tensor = tensor.to(at::kSparse);
//   REQUIRE_TENSOR_OPTIONS(at::kCPU, -1, at::kFloat, at::kSparse);
//
//   tensor = tensor.to(at::kStrided);
//   REQUIRE_TENSOR_OPTIONS(at::kCPU, -1, at::kFloat, at::kStrided);
// }

TEST(TensorTest, ToOptionsWithRequiresGrad) {
  {
    // Respects requires_grad
    auto tensor = torch::empty({3, 4}, at::requires_grad());
    ASSERT_TRUE(tensor.requires_grad());

    tensor = tensor.to(at::kDouble);
    ASSERT_TRUE(tensor.requires_grad());

    // Throws if requires_grad is set in TensorOptions
    ASSERT_THROW(
        tensor.to(at::TensorOptions().requires_grad(true)), c10::Error);
    ASSERT_THROW(
        tensor.to(at::TensorOptions().requires_grad(false)), c10::Error);
  }
  {
    auto tensor = torch::empty({3, 4});
    ASSERT_FALSE(tensor.requires_grad());

    // Respects requires_grad
    tensor = tensor.to(at::kDouble);
    ASSERT_FALSE(tensor.requires_grad());

    // Throws if requires_grad is set in TensorOptions
    ASSERT_THROW(
        tensor.to(at::TensorOptions().requires_grad(true)), c10::Error);
    ASSERT_THROW(
        tensor.to(at::TensorOptions().requires_grad(false)), c10::Error);
  }
}

TEST(TensorTest, ToDoesNotCopyWhenOptionsAreAllTheSame) {
  {
    auto tensor = at::empty({3, 4}, at::kFloat);
    auto hopefully_not_copy = tensor.to(at::kFloat);
    ASSERT_EQ(hopefully_not_copy.data_ptr<float>(), tensor.data_ptr<float>());
  }
  {
    auto tensor = at::empty({3, 4}, at::kFloat);
    auto hopefully_not_copy = tensor.to(tensor.options());
    ASSERT_EQ(hopefully_not_copy.data_ptr<float>(), tensor.data_ptr<float>());
  }
  {
    auto tensor = at::empty({3, 4}, at::kFloat);
    auto hopefully_not_copy = tensor.to(tensor.dtype());
    ASSERT_EQ(hopefully_not_copy.data_ptr<float>(), tensor.data_ptr<float>());
  }
  {
    auto tensor = at::empty({3, 4}, at::kFloat);
    auto hopefully_not_copy = tensor.to(tensor.device());
    ASSERT_EQ(hopefully_not_copy.data_ptr<float>(), tensor.data_ptr<float>());
  }
  {
    auto tensor = at::empty({3, 4}, at::kFloat);
    auto hopefully_not_copy = tensor.to(tensor);
    ASSERT_EQ(hopefully_not_copy.data_ptr<float>(), tensor.data_ptr<float>());
  }
}

TEST(TensorTest, ContainsCorrectValueForSingleValue) {
  auto tensor = at::tensor(123);
  ASSERT_EQ(tensor.numel(), 1);
  ASSERT_EQ(tensor.dtype(), at::kInt);
  ASSERT_EQ(tensor[0].item<int32_t>(), 123);

  tensor = at::tensor(123.456f);
  ASSERT_EQ(tensor.numel(), 1);
  ASSERT_EQ(tensor.dtype(), at::kFloat);
  ASSERT_TRUE(almost_equal(tensor[0], 123.456f));

  tensor = at::tensor(123.456);
  ASSERT_EQ(tensor.numel(), 1);
  ASSERT_EQ(tensor.dtype(), at::kDouble);
  ASSERT_TRUE(almost_equal(tensor[0], 123.456));
}

TEST(TensorTest, ContainsCorrectValuesForManyValues) {
  auto tensor = at::tensor({1, 2, 3});
  ASSERT_EQ(tensor.numel(), 3);
  ASSERT_EQ(tensor.dtype(), at::kInt);
  ASSERT_TRUE(exactly_equal(tensor[0], 1));
  ASSERT_TRUE(exactly_equal(tensor[1], 2));
  ASSERT_TRUE(exactly_equal(tensor[2], 3));

  tensor = at::tensor({1.5, 2.25, 3.125});
  ASSERT_EQ(tensor.numel(), 3);
  ASSERT_EQ(tensor.dtype(), at::kDouble);
  ASSERT_TRUE(almost_equal(tensor[0], 1.5));
  ASSERT_TRUE(almost_equal(tensor[1], 2.25));
  ASSERT_TRUE(almost_equal(tensor[2], 3.125));
}

TEST(TensorTest, ContainsCorrectValuesForManyValuesVariable) {
  auto tensor = torch::tensor({1, 2, 3});
  ASSERT_TRUE(tensor.is_variable());
  ASSERT_EQ(tensor.numel(), 3);
  ASSERT_EQ(tensor.dtype(), at::kInt);
  ASSERT_TRUE(exactly_equal(tensor[0], 1));
  ASSERT_TRUE(exactly_equal(tensor[1], 2));
  ASSERT_TRUE(exactly_equal(tensor[2], 3));

  tensor = torch::tensor({1.5, 2.25, 3.125});
  ASSERT_TRUE(tensor.is_variable());
  ASSERT_EQ(tensor.numel(), 3);
  ASSERT_EQ(tensor.dtype(), at::kDouble);
  ASSERT_TRUE(almost_equal(tensor[0], 1.5));
  ASSERT_TRUE(almost_equal(tensor[1], 2.25));
  ASSERT_TRUE(almost_equal(tensor[2], 3.125));
}

TEST(TensorTest, ContainsCorrectValuesWhenConstructedFromVector) {
  std::vector<int> v = {1, 2, 3, 4, 5, 6, 7, 8, 9, 10};
  auto tensor = at::tensor(v);
  ASSERT_EQ(tensor.numel(), v.size());
  ASSERT_EQ(tensor.dtype(), at::kInt);
  for (size_t i = 0; i < v.size(); ++i) {
    ASSERT_TRUE(exactly_equal(tensor[i], v.at(i)));
  }

  std::vector<double> w = {1.1, 2.2, 3.3, 4.4, 5.5, 6.6, 7.7, 8.8, 9.9, 10.0};
  tensor = at::tensor(w);
  ASSERT_EQ(tensor.numel(), w.size());
  ASSERT_EQ(tensor.dtype(), at::kDouble);
  for (size_t i = 0; i < w.size(); ++i) {
    ASSERT_TRUE(almost_equal(tensor[i], w.at(i)));
  }
}

TEST(TensorTest, UsesOptionsThatAreSupplied) {
  auto tensor = at::tensor(123, at::dtype(at::kFloat)) + 0.5;
  ASSERT_EQ(tensor.numel(), 1);
  ASSERT_EQ(tensor.dtype(), at::kFloat);
  ASSERT_TRUE(almost_equal(tensor[0], 123.5));

  tensor = at::tensor({1.1, 2.2, 3.3}, at::dtype(at::kInt));
  ASSERT_EQ(tensor.numel(), 3);
  ASSERT_EQ(tensor.dtype(), at::kInt);
  ASSERT_EQ(tensor.layout(), at::kStrided);
  ASSERT_TRUE(exactly_equal(tensor[0], 1));
  ASSERT_TRUE(exactly_equal(tensor[1], 2));
  ASSERT_TRUE(exactly_equal(tensor[2], 3));
}

TEST(TensorTest, FromBlob) {
  std::vector<double> v = {1.0, 2.0, 3.0};
  auto tensor = torch::from_blob(
      v.data(), v.size(), torch::dtype(torch::kFloat64).requires_grad(true));
  ASSERT_TRUE(tensor.is_variable());
  ASSERT_TRUE(tensor.requires_grad());
  ASSERT_EQ(tensor.dtype(), torch::kFloat64);
  ASSERT_EQ(tensor.numel(), 3);
  ASSERT_EQ(tensor[0].item<double>(), 1);
  ASSERT_EQ(tensor[1].item<double>(), 2);
  ASSERT_EQ(tensor[2].item<double>(), 3);
}

TEST(TensorTest, FromBlobUsesDeleter) {
  bool called = false;
  {
    std::vector<int32_t> v = {1, 2, 3};
    auto tensor = torch::from_blob(
        v.data(),
        v.size(),
        /*deleter=*/[&called](void* data) { called = true; },
        torch::kInt32);
  }
  ASSERT_TRUE(called);
}

TEST(TensorTest, FromBlobWithStrides) {
  // clang-format off
  std::vector<int32_t> v = {
    1, 2, 3,
    4, 5, 6,
    7, 8, 9
  };
  // clang-format on
  auto tensor = torch::from_blob(
      v.data(),
      /*sizes=*/{3, 3},
      /*strides=*/{1, 3},
      torch::kInt32);
  ASSERT_TRUE(tensor.is_variable());
  ASSERT_EQ(tensor.dtype(), torch::kInt32);
  ASSERT_EQ(tensor.numel(), 9);
  const std::vector<int64_t> expected_strides = {1, 3};
  ASSERT_EQ(tensor.strides(), expected_strides);
  for (int64_t i = 0; i < tensor.size(0); ++i) {
    for (int64_t j = 0; j < tensor.size(1); ++j) {
      // NOTE: This is column major because the strides are swapped.
      EXPECT_EQ(tensor[i][j].item<int32_t>(), 1 + (j * tensor.size(1)) + i);
    }
  }
}

TEST(TensorTest, Item) {
  {
    torch::Tensor tensor = torch::tensor(3.14);
    torch::Scalar scalar = tensor.item();
    ASSERT_NEAR(scalar.to<float>(), 3.14, 1e-5);
  }
  {
    torch::Tensor tensor = torch::tensor(123);
    torch::Scalar scalar = tensor.item();
    ASSERT_EQ(scalar.to<int>(), 123);
  }
}

TEST(TensorTest, Item_CUDA) {
  {
    torch::Tensor tensor = torch::tensor(3.14, torch::kCUDA);
    torch::Scalar scalar = tensor.item();
    ASSERT_NEAR(scalar.to<float>(), 3.14, 1e-5);
  }
  {
    torch::Tensor tensor = torch::tensor(123, torch::kCUDA);
    torch::Scalar scalar = tensor.item();
    ASSERT_EQ(scalar.to<int>(), 123);
  }
}

TEST(TensorTest, DataPtr) {
  auto tensor = at::empty({3, 4}, at::kFloat);
  auto tensor_not_copy = tensor.to(tensor.options());
  ASSERT_EQ(tensor_not_copy.data_ptr<float>(), tensor.data_ptr<float>());
  ASSERT_EQ(tensor_not_copy.data_ptr(), tensor.data_ptr());
}

TEST(TensorTest, Data) {
  const auto tensor = torch::empty({3, 3});
  ASSERT_TRUE(torch::equal(tensor, tensor.data()));

  const auto tensor2 = at::empty({3, 3});
  ASSERT_THROW(tensor2.data(), c10::Error);
}

TEST(TensorTest, Backward_Grad_IsLeaf_OutputNr_Version) {
  auto x = torch::tensor({5}, at::TensorOptions().requires_grad(true));
  auto y = x * x;
  y.backward();
  ASSERT_EQ(x.grad().item<float>(), 10.0);
  ASSERT_TRUE(x.is_leaf());
  ASSERT_FALSE(y.is_leaf());
  ASSERT_EQ(x.output_nr(), 0);
  ASSERT_EQ(y.output_nr(), 0);
  ASSERT_EQ(x.version(), 0);
  ASSERT_EQ(y.version(), 0);
<<<<<<< HEAD
  ASSERT_NO_THROW(x.requires_grad_(false));
  ASSERT_NO_THROW(y.requires_grad_(false));
  ASSERT_NO_THROW(x.detach());
  ASSERT_NO_THROW(y.detach());
  ASSERT_NO_THROW(x.detach_());
  ASSERT_NO_THROW(y.detach_());
=======
>>>>>>> 65757826

  x = at::tensor({5}, at::TensorOptions().requires_grad(false));
  y = x * x;
  ASSERT_THROW(y.backward(), c10::Error);
  ASSERT_THROW(x.grad(), c10::Error);
  ASSERT_THROW(x.is_leaf(), c10::Error);
  ASSERT_THROW(y.is_leaf(), c10::Error);
  ASSERT_THROW(x.output_nr(), c10::Error);
  ASSERT_THROW(y.output_nr(), c10::Error);
  ASSERT_THROW(x.version(), c10::Error);
  ASSERT_THROW(y.version(), c10::Error);
<<<<<<< HEAD
  ASSERT_THROW(x.requires_grad_(false), c10::Error);
  ASSERT_THROW(y.requires_grad_(false), c10::Error);
  ASSERT_THROW(x.detach(), c10::Error);
  ASSERT_THROW(y.detach(), c10::Error);
  ASSERT_THROW(x.detach_(), c10::Error);
  ASSERT_THROW(y.detach_(), c10::Error);
=======
>>>>>>> 65757826
}

TEST(TensorTest, BackwardCreatesOnesGrad) {
  const auto x = torch::tensor({5}, at::TensorOptions().requires_grad(true));
  x.backward();
  ASSERT_TRUE(torch::equal(x.grad(),
              torch::ones_like(x)));
}

TEST(TensorTest, Version) {
  const auto x = torch::ones(3);
  ASSERT_EQ(x.version(), 0);
  x.mul_(2);
  ASSERT_EQ(x.version(), 1);
  x.add_(1);
  ASSERT_EQ(x.version(), 2);
}

TEST(TensorTest, Requires_grad_) {
  auto x = torch::tensor({5.0});
  x.requires_grad_(true);
  ASSERT_TRUE(x.requires_grad());

  auto y = x * x;
  ASSERT_THROWS_WITH(y.requires_grad_(false),
    "you can only change requires_grad flags of leaf variables.");

  x.requires_grad_(false);
  ASSERT_FALSE(x.requires_grad());

  const auto int_tensor = torch::tensor({5}, at::TensorOptions().dtype(torch::kInt));
  ASSERT_THROWS_WITH(int_tensor.requires_grad_(true),
    "Only Tensors of floating point dtype can require gradients");
<<<<<<< HEAD
}

TEST(TensorTest, Detach) {
  const auto x = torch::tensor({5}, at::TensorOptions().requires_grad(true));
  const auto y = x * x;
  const auto y_detached = y.detach();
  ASSERT_FALSE(y.is_leaf());
  ASSERT_TRUE(y_detached.is_leaf());
}

TEST(TensorTest, Detach_) {
  const auto x = torch::tensor({5}, at::TensorOptions().requires_grad(true));
  const auto y = x * x;
  const auto y_detached = y.detach_();
  ASSERT_TRUE(y.is_leaf());
  ASSERT_TRUE(y_detached.is_leaf());
=======

  x = at::tensor({5}, at::TensorOptions().requires_grad(false));
  y = x * x;
  ASSERT_THROWS_WITH(x.requires_grad_(false),
    "requires_grad_ is not implemented for Tensor");
  ASSERT_THROWS_WITH(y.requires_grad_(false),
    "requires_grad_ is not implemented for Tensor");
>>>>>>> 65757826
}<|MERGE_RESOLUTION|>--- conflicted
+++ resolved
@@ -332,15 +332,6 @@
   ASSERT_EQ(y.output_nr(), 0);
   ASSERT_EQ(x.version(), 0);
   ASSERT_EQ(y.version(), 0);
-<<<<<<< HEAD
-  ASSERT_NO_THROW(x.requires_grad_(false));
-  ASSERT_NO_THROW(y.requires_grad_(false));
-  ASSERT_NO_THROW(x.detach());
-  ASSERT_NO_THROW(y.detach());
-  ASSERT_NO_THROW(x.detach_());
-  ASSERT_NO_THROW(y.detach_());
-=======
->>>>>>> 65757826
 
   x = at::tensor({5}, at::TensorOptions().requires_grad(false));
   y = x * x;
@@ -352,15 +343,6 @@
   ASSERT_THROW(y.output_nr(), c10::Error);
   ASSERT_THROW(x.version(), c10::Error);
   ASSERT_THROW(y.version(), c10::Error);
-<<<<<<< HEAD
-  ASSERT_THROW(x.requires_grad_(false), c10::Error);
-  ASSERT_THROW(y.requires_grad_(false), c10::Error);
-  ASSERT_THROW(x.detach(), c10::Error);
-  ASSERT_THROW(y.detach(), c10::Error);
-  ASSERT_THROW(x.detach_(), c10::Error);
-  ASSERT_THROW(y.detach_(), c10::Error);
-=======
->>>>>>> 65757826
 }
 
 TEST(TensorTest, BackwardCreatesOnesGrad) {
@@ -394,24 +376,6 @@
   const auto int_tensor = torch::tensor({5}, at::TensorOptions().dtype(torch::kInt));
   ASSERT_THROWS_WITH(int_tensor.requires_grad_(true),
     "Only Tensors of floating point dtype can require gradients");
-<<<<<<< HEAD
-}
-
-TEST(TensorTest, Detach) {
-  const auto x = torch::tensor({5}, at::TensorOptions().requires_grad(true));
-  const auto y = x * x;
-  const auto y_detached = y.detach();
-  ASSERT_FALSE(y.is_leaf());
-  ASSERT_TRUE(y_detached.is_leaf());
-}
-
-TEST(TensorTest, Detach_) {
-  const auto x = torch::tensor({5}, at::TensorOptions().requires_grad(true));
-  const auto y = x * x;
-  const auto y_detached = y.detach_();
-  ASSERT_TRUE(y.is_leaf());
-  ASSERT_TRUE(y_detached.is_leaf());
-=======
 
   x = at::tensor({5}, at::TensorOptions().requires_grad(false));
   y = x * x;
@@ -419,5 +383,30 @@
     "requires_grad_ is not implemented for Tensor");
   ASSERT_THROWS_WITH(y.requires_grad_(false),
     "requires_grad_ is not implemented for Tensor");
->>>>>>> 65757826
+}
+
+TEST(TensorTest, Detach) {
+  auto x = torch::tensor({5}, at::TensorOptions().requires_grad(true));
+  auto y = x * x;
+  const auto y_detached = y.detach();
+  ASSERT_FALSE(y.is_leaf());
+  ASSERT_TRUE(y_detached.is_leaf());
+
+  x = at::tensor({5}, at::TensorOptions().requires_grad(false));
+  y = x * x;
+  ASSERT_THROW(x.detach(), c10::Error);
+  ASSERT_THROW(y.detach(), c10::Error);
+}
+
+TEST(TensorTest, Detach_) {
+  auto x = torch::tensor({5}, at::TensorOptions().requires_grad(true));
+  auto y = x * x;
+  auto y_detached = y.detach_();
+  ASSERT_TRUE(y.is_leaf());
+  ASSERT_TRUE(y_detached.is_leaf());
+
+  x = at::tensor({5}, at::TensorOptions().requires_grad(false));
+  y = x * x;
+  ASSERT_THROW(x.detach_(), c10::Error);
+  ASSERT_THROW(y.detach_(), c10::Error);
 }