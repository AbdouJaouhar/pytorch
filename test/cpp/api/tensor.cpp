--- conflicted
+++ resolved
@@ -321,40 +321,16 @@
   ASSERT_THROW(tensor2.data(), c10::Error);
 }
 
-<<<<<<< HEAD
-TEST(TensorTest, Backward_Grad_IsLeaf_OutputNr_Version) {
-=======
 TEST(TensorTest, BackwardAndGrad) {
->>>>>>> acc3a1dc
   auto x = torch::tensor({5}, at::TensorOptions().requires_grad(true));
   auto y = x * x;
   y.backward();
   ASSERT_EQ(x.grad().item<float>(), 10.0);
-<<<<<<< HEAD
-  ASSERT_TRUE(x.is_leaf());
-  ASSERT_FALSE(y.is_leaf());
-  ASSERT_EQ(x.output_nr(), 0);
-  ASSERT_EQ(y.output_nr(), 0);
-  ASSERT_EQ(x.version(), 0);
-  ASSERT_EQ(y.version(), 0);
-
-  x = at::tensor({5}, at::TensorOptions().requires_grad(false));
-  y = x * x;
-  ASSERT_THROW(y.backward(), c10::Error);
-  ASSERT_THROW(x.grad(), c10::Error);
-  ASSERT_THROW(x.is_leaf(), c10::Error);
-  ASSERT_THROW(y.is_leaf(), c10::Error);
-  ASSERT_THROW(x.output_nr(), c10::Error);
-  ASSERT_THROW(y.output_nr(), c10::Error);
-  ASSERT_THROW(x.version(), c10::Error);
-  ASSERT_THROW(y.version(), c10::Error);
-=======
 
   x = at::tensor({5});
   y = x * x;
   ASSERT_THROWS_WITH(y.backward(), "backward is not implemented for Tensor");
   ASSERT_THROWS_WITH(x.grad(), "grad is not implemented for Tensor");
->>>>>>> acc3a1dc
 }
 
 TEST(TensorTest, BackwardCreatesOnesGrad) {
@@ -396,32 +372,6 @@
   ASSERT_EQ(x.version(), 1);
   x.add_(1);
   ASSERT_EQ(x.version(), 2);
-<<<<<<< HEAD
-}
-
-TEST(TensorTest, Requires_grad_) {
-  auto x = torch::tensor({5.0});
-  x.requires_grad_(true);
-  ASSERT_TRUE(x.requires_grad());
-
-  auto y = x * x;
-  ASSERT_THROWS_WITH(y.requires_grad_(false),
-    "you can only change requires_grad flags of leaf variables.");
-
-  x.requires_grad_(false);
-  ASSERT_FALSE(x.requires_grad());
-
-  const auto int_tensor = torch::tensor({5}, at::TensorOptions().dtype(torch::kInt));
-  ASSERT_THROWS_WITH(int_tensor.requires_grad_(true),
-    "Only Tensors of floating point dtype can require gradients");
-
-  x = at::tensor({5}, at::TensorOptions().requires_grad(false));
-  y = x * x;
-  ASSERT_THROWS_WITH(x.requires_grad_(false),
-    "requires_grad_ is not implemented for Tensor");
-  ASSERT_THROWS_WITH(y.requires_grad_(false),
-    "requires_grad_ is not implemented for Tensor");
-=======
 
   x = at::ones(3);
   const auto message = "version is not implemented for Tensor";
@@ -430,5 +380,28 @@
   ASSERT_THROWS_WITH(x.version(), message);
   x.add_(1);
   ASSERT_THROWS_WITH(x.version(), message);
->>>>>>> acc3a1dc
+}
+
+TEST(TensorTest, Requires_grad_) {
+  auto x = torch::tensor({5.0});
+  x.requires_grad_(true);
+  ASSERT_TRUE(x.requires_grad());
+
+  auto y = x * x;
+  ASSERT_THROWS_WITH(y.requires_grad_(false),
+    "you can only change requires_grad flags of leaf variables.");
+
+  x.requires_grad_(false);
+  ASSERT_FALSE(x.requires_grad());
+
+  const auto int_tensor = torch::tensor({5}, at::TensorOptions().dtype(torch::kInt));
+  ASSERT_THROWS_WITH(int_tensor.requires_grad_(true),
+    "Only Tensors of floating point dtype can require gradients");
+
+  x = at::tensor({5}, at::TensorOptions().requires_grad(false));
+  y = x * x;
+  ASSERT_THROWS_WITH(x.requires_grad_(false),
+    "requires_grad_ is not implemented for Tensor");
+  ASSERT_THROWS_WITH(y.requires_grad_(false),
+    "requires_grad_ is not implemented for Tensor");
 }